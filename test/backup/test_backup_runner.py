--- conflicted
+++ resolved
@@ -5,10 +5,7 @@
 import pytest
 
 from operationsgateway_api.src.backup.backup_runner import BackupRunner, log
-<<<<<<< HEAD
-from operationsgateway_api.src.config import MailConfig
-=======
-from operationsgateway_api.src.config import BackupConfig
+from operationsgateway_api.src.config import BackupConfig, MailConfig
 
 
 @pytest.fixture
@@ -21,7 +18,6 @@
     )
     with patch("operationsgateway_api.src.config.Config.config.backup", backup):
         yield backup
->>>>>>> 15b22deb
 
 
 class TestBackupRunner:
@@ -80,10 +76,9 @@
         with patch(target, disk_usage):
             BackupRunner._check_cache_usage()
 
-<<<<<<< HEAD
-        log.warning.assert_called_with("Current cache usage %.1f", 90.0)
+        log.warning.assert_called_with("Current cache usage %.1f%%", 90.0)
 
-    def test_send_mail(self) -> None:
+    def test_send_mail(self, mocked_config: BackupConfig) -> None:
         config_target = "operationsgateway_api.src.config.Config.config.backup.mail"
         smtp_target = "operationsgateway_api.src.backup.backup_runner.SMTP"
         mail_config = MailConfig(
@@ -110,8 +105,6 @@
             to_addrs=mail_config.to_addrs,
             msg=msg,
         )
-=======
-        log.warning.assert_called_with("Current cache usage %.1f%%", 90.0)
 
     def test_validate_environment_variables_file_not_found(
         self,
@@ -124,7 +117,9 @@
             BackupRunner.validate_environment_variables()
 
     def test_validate_environment_variables_permission(self, tmp_path: Path) -> None:
-        match = "Keytab file permissions must be '600', but they were '644'"
+        match = (
+            r"Keytab file '[\w\./-]+' permissions must be '600', but they were '644'"
+        )
         keytab_file_path = tmp_path / ".keytab"
         keytab_file_path.write_text("")
         backup = BackupConfig(
@@ -138,5 +133,4 @@
             patch("operationsgateway_api.src.config.Config.config.backup", backup),
             pytest.raises(PermissionError, match=match),
         ):
-            BackupRunner.validate_environment_variables()
->>>>>>> 15b22deb
+            BackupRunner.validate_environment_variables()