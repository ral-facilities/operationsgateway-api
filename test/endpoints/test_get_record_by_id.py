--- conflicted
+++ resolved
@@ -52,15 +52,9 @@
             pytest.param(
                 "20220408132830",
                 {
-<<<<<<< HEAD
-                    "N_COMP_FF_IMAGE": "d040b1f2d55f3fa6f2cbb93fda4f2e97",
-                    "N_COMP_NF_IMAGE": "eb2a2c7044ae520b258f6bc567a38e77",
-                    "N_LEG1_GREEN_NF_IMAGE": "345cffbd027ca3097bf3efa92a087439",
-=======
                     "N_COMP_FF_IMAGE": "908dc69e252bd858286738558c5919a1",
                     "N_COMP_NF_IMAGE": "72b4d4f126181d47fcbfd03969a6fe80",
                     "N_LEG1_GREEN_NF_IMAGE": "6cb9867d9486a3d72a590119938a833e",
->>>>>>> a6546c16
                 },
                 False,
                 id="Ordinary request (preferred colour map not set)",
