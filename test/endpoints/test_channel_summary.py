--- conflicted
+++ resolved
@@ -61,15 +61,9 @@
                     "first_date": "2022-04-07T14:16:16",
                     "most_recent_date": "2022-04-08T16:58:57",
                     "recent_sample": [
-<<<<<<< HEAD
-                        {"2022-04-08T16:58:57": "10ace7b97cba6d986c5b60250d360988"},
-                        {"2022-04-08T16:41:36": "9cf74f5aec5fe857bad5a79c3ed5e0e8"},
-                        {"2022-04-08T16:29:56": "bdd30e16457f13cd777209a497e5fb0b"},
-=======
-                        "7eaa7d72354387dcad367bfaa9ca300f",
-                        "ee5f3759eb429ba5abd4ad3e1a9bce16",
-                        "e82a08dbede2ac59f2dfbe427d86a531",
->>>>>>> b7662aeb
+                        {"2022-04-08T16:58:57": "7eaa7d72354387dcad367bfaa9ca300f"},
+                        {"2022-04-08T16:41:36": "ee5f3759eb429ba5abd4ad3e1a9bce16"},
+                        {"2022-04-08T16:29:56": "e82a08dbede2ac59f2dfbe427d86a531"},
                     ],
                 },
                 id="Image channel summary",
