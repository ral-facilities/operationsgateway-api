--- conflicted
+++ resolved
@@ -187,11 +187,7 @@
                 None,
                 False,
                 {
-<<<<<<< HEAD
-                    "N_COMP_NF_IMAGE": "873bba89298596e3fe22d2d27a0321ef",
-=======
                     "N_COMP_NF_IMAGE": "b5762b912046453b020dde441ea97110",
->>>>>>> a6546c16
                 },
                 id="Whole record: all channels have channel_dtype returned",
             ),
@@ -218,11 +214,7 @@
                 None,
                 False,
                 {
-<<<<<<< HEAD
-                    "N_COMP_NF_IMAGE": "873bba89298596e3fe22d2d27a0321ef",
-=======
                     "N_COMP_NF_IMAGE": "b5762b912046453b020dde441ea97110",
->>>>>>> a6546c16
                 },
                 id="Partial record: only N_COMP_NF_IMAGE and no channel_dtype returned",
             ),
@@ -234,11 +226,7 @@
                 "jet_r",
                 False,
                 {
-<<<<<<< HEAD
-                    "N_COMP_NF_IMAGE": "2b723ce7d677482ff018087a1080d5bf",
-=======
                     "N_COMP_NF_IMAGE": "7d9bfa663957f39e0ca1880711377a04",
->>>>>>> a6546c16
                 },
                 id="Whole record: all channels have channel_dtype returned "
                 "and custom false colour settings applied",
@@ -267,11 +255,7 @@
                 "jet_r",
                 False,
                 {
-<<<<<<< HEAD
-                    "N_COMP_NF_IMAGE": "2b723ce7d677482ff018087a1080d5bf",
-=======
                     "N_COMP_NF_IMAGE": "7d9bfa663957f39e0ca1880711377a04",
->>>>>>> a6546c16
                 },
                 id="Partial record: only N_COMP_NF_IMAGE and no channel_dtype returned "
                 "and custom false colour settings applied",
