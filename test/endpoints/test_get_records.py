import json

from fastapi.testclient import TestClient
import pytest

from test.conftest import (
    assert_record,
    assert_thumbnails,
    set_preferred_colourmap,
    unset_preferred_colourmap,
)


class TestGetRecords:
    @pytest.mark.parametrize(
        "conditions, skip, limit, order, projection, truncate, expected_channels_count"
        ", expected_channels_data",
        [
            pytest.param(
                {"metadata.shotnum": {"$exists": True}},
                0,
                2,
                "metadata.shotnum ASC",
                None,
                False,
                [353, 377],
                [
                    {"TS-202-TSM-P1-CAM-2-CENX": 3.0393419803062542},
                    {"TS-202-TSM-P1-CAM-2-CENX": -3.0646222644792527},
                ],
                id="Simple example",
            ),
            pytest.param(
                {"metadata.shotnum": {"$exists": True}},
                0,
                2,
                "metadata.shotnum ASC",
                ["metadata"],
                False,
                None,
                [
                    {
                        "_id": "20230605080000",
                        "metadata": {
                            "epac_ops_data_version": "1.0",
                            "shotnum": 423648000000,
                            "timestamp": "2023-06-05T08:00:00",
                        },
                    },
                    {
                        "_id": "20230605090000",
                        "metadata": {
                            "epac_ops_data_version": "1.0",
                            "shotnum": 423648036000,
                            "timestamp": "2023-06-05T09:00:00",
                        },
                    },
                ],
                id="Query using a single projection",
            ),
            pytest.param(
                {"metadata.shotnum": {"$exists": True}},
                0,
                2,
                "metadata.shotnum ASC",
                ["metadata.shotnum", "metadata.timestamp"],
                False,
                None,
                [
                    {
                        "_id": "20230605080000",
                        "metadata": {
                            "shotnum": 423648000000,
                            "timestamp": "2023-06-05T08:00:00",
                        },
                    },
                    {
                        "_id": "20230605090000",
                        "metadata": {
                            "shotnum": 423648036000,
                            "timestamp": "2023-06-05T09:00:00",
                        },
                    },
                ],
                id="Query using multiple projections",
            ),
            pytest.param(
                {"metadata.shotnum": {"$exists": True}},
                0,
                2,
                "metadata.shotnum ASC",
                ["channels.TS-202-TSM-P1-CAM-2-FWHMX.data"],
                False,
                None,
                [
                    {
                        "_id": "20230605080000",
                        "channels": {
                            "TS-202-TSM-P1-CAM-2-FWHMX": {"data": 46.402748185135856},
                        },
                    },
                    {
                        "_id": "20230605090000",
                        "channels": {
                            "TS-202-TSM-P1-CAM-2-FWHMX": {"data": 54.5600997950534},
                        },
                    },
                ],
                id="Query using a single channel projection",
            ),
            pytest.param(
                {"metadata.shotnum": 366351},
                0,
                2,
                "metadata.shotnum ASC",
                None,
                False,
                [353],
                [{"N_COMP_FF_XPOS": 323.75}],
                id="Query to retrieve specific shot",
            ),
            pytest.param(
                {"metadata.shotnum": {"$exists": True}},
                0,
                2,
                "metadata.shotnum ASC",
                None,
                True,
                [353, 377],
                [
                    {"TS-202-TSM-P1-CAM-2-CENX": 3.0393419803062542},
                    {"TS-202-TSM-P1-CAM-2-CENX": -3.0646222644792527},
                ],
                id="Query with truncate",
            ),
        ],
    )
    def test_valid_get_records(
        self,
        test_app: TestClient,
        login_and_get_token,
        conditions,
        skip,
        limit,
        order,
        projection,
        truncate,
        expected_channels_count,
        expected_channels_data,
    ):
        if isinstance(projection, list):
            projection_param = "".join(
                [f"&projection={field_name}" for field_name in projection],
            )
        else:
            projection_param = ""

        print(f"Projection Param: {projection_param}")

        test_response = test_app.get(
            f"/records?{projection_param}&conditions={json.dumps(conditions)}"
            f"&skip={skip}&limit={limit}&order={order}&truncate={json.dumps(truncate)}",
            headers={"Authorization": f"Bearer {login_and_get_token}"},
        )

        assert test_response.status_code == 200

        if not expected_channels_count:
            # Testing a request with no channels, most likely a query containing
            # projection so we cannot assume assert_record() will work
            assert test_response.json() == expected_channels_data
        else:
            for (
                record,
                expected_channel_count,
                expected_channel_data,
            ) in zip(  # noqa: B905
                test_response.json(),
                expected_channels_count,
                expected_channels_data,
            ):
                assert_record(record, expected_channel_count, expected_channel_data)

    @pytest.mark.parametrize(
        "conditions, projection, lower_level, upper_level, colourmap_name, "
        "use_preferred_colourmap, expected_thumbnails_hashes",
        [
            pytest.param(
                {"metadata.shotnum": 423648072000},
                None,
                None,
                None,
                None,
                False,
                {
<<<<<<< HEAD
                    "TS-202-TSM-P2-CAM-1": "3c366b414a30de01fc4916020e767e15",
=======
                    "N_COMP_NF_IMAGE": "c0c73f8f783c3930",
>>>>>>> f0a95686
                },
                id="Whole record: all channels have channel_dtype returned",
            ),
            # ensure setting the user's preferred colour map overrides the system
            # default
            pytest.param(
                {"metadata.shotnum": 423648072000},
                None,
                None,
                None,
                None,
                True,
                {
<<<<<<< HEAD
                    "TS-202-TSM-P2-CAM-1": "e85ec73ada4dc726bff1035285d38c76",
=======
                    "N_COMP_NF_IMAGE": "c2c73f0f783c3330",
>>>>>>> f0a95686
                },
                id="Whole record: all channels have channel_dtype returned and user's "
                "preferred colour map is set",
            ),
            pytest.param(
                {"metadata.shotnum": 423648072000},
                "channels.TS-202-TSM-P2-CAM-1.thumbnail",
                None,
                None,
                None,
                False,
                {
<<<<<<< HEAD
                    "TS-202-TSM-P2-CAM-1": "3c366b414a30de01fc4916020e767e15",
=======
                    "N_COMP_NF_IMAGE": "c0c73f8f783c3930",
>>>>>>> f0a95686
                },
                id="Partial record: only TS-202-TSM-P2-CAM-1 and no channel_dtype"
                " returned",
            ),
            pytest.param(
                {"metadata.shotnum": 423648072000},
                None,
                50,
                200,
                "jet_r",
                False,
                {
<<<<<<< HEAD
                    "TS-202-TSM-P2-CAM-1": "60ef63d28988c07599658dbbfeefca49",
=======
                    "N_COMP_NF_IMAGE": "c3c13f0fc0383f8d",
>>>>>>> f0a95686
                },
                id="Whole record: all channels have channel_dtype returned "
                "and custom false colour settings applied",
            ),
            # repeat the test above but with the user's preferred colour map set
            # ensure this does not affect the outcome
            pytest.param(
                {"metadata.shotnum": 423648072000},
                None,
                50,
                200,
                "jet_r",
                True,
                {
<<<<<<< HEAD
                    "TS-202-TSM-P2-CAM-1": "60ef63d28988c07599658dbbfeefca49",
=======
                    "N_COMP_NF_IMAGE": "c3c13f0fc0383f8d",
>>>>>>> f0a95686
                },
                id="Whole record: all channels have channel_dtype returned "
                "and custom false colour settings applied even with user's "
                "preferred colour map set",
            ),
            pytest.param(
                {"metadata.shotnum": 423648072000},
                "channels.TS-202-TSM-P2-CAM-1.thumbnail",
                50,
                200,
                "jet_r",
                False,
                {
<<<<<<< HEAD
                    "TS-202-TSM-P2-CAM-1": "60ef63d28988c07599658dbbfeefca49",
=======
                    "N_COMP_NF_IMAGE": "c3c13f0fc0383f8d",
>>>>>>> f0a95686
                },
                id="Partial record: only TS-202-TSM-P2-CAM-1 and no channel_dtype"
                " returned and custom false colour settings applied",
            ),
        ],
    )
    def test_image_thumbnails_get_records(
        self,
        test_app: TestClient,
        login_and_get_token,
        conditions,
        projection,
        lower_level,
        upper_level,
        colourmap_name,
        use_preferred_colourmap,
        expected_thumbnails_hashes,
    ):
        set_preferred_colourmap(test_app, login_and_get_token, use_preferred_colourmap)

        query_string = ""
        query_params_array = []

        if conditions:
            query_params_array.append(f"conditions={json.dumps(conditions)}")
        if projection:
            query_params_array.append(f"projection={projection}")
        if lower_level:
            query_params_array.append(f"lower_level={lower_level}")
        if upper_level:
            query_params_array.append(f"upper_level={upper_level}")
        if colourmap_name:
            query_params_array.append(f"colourmap_name={colourmap_name}")

        if len(query_params_array) > 0:
            query_string = "?" + "&".join(query_params_array)

        test_response = test_app.get(
            f"/records{query_string}",
            headers={"Authorization": f"Bearer {login_and_get_token}"},
        )

        unset_preferred_colourmap(
            test_app,
            login_and_get_token,
            use_preferred_colourmap,
        )

        assert test_response.status_code == 200

        assert_thumbnails(
            test_response.json()[0],  # only one record expected
            expected_thumbnails_hashes,
        )<|MERGE_RESOLUTION|>--- conflicted
+++ resolved
@@ -193,11 +193,7 @@
                 None,
                 False,
                 {
-<<<<<<< HEAD
-                    "TS-202-TSM-P2-CAM-1": "3c366b414a30de01fc4916020e767e15",
-=======
-                    "N_COMP_NF_IMAGE": "c0c73f8f783c3930",
->>>>>>> f0a95686
+                    "TS-202-TSM-P2-CAM-1": "cdc134273f0e36e1",
                 },
                 id="Whole record: all channels have channel_dtype returned",
             ),
@@ -211,11 +207,7 @@
                 None,
                 True,
                 {
-<<<<<<< HEAD
-                    "TS-202-TSM-P2-CAM-1": "e85ec73ada4dc726bff1035285d38c76",
-=======
-                    "N_COMP_NF_IMAGE": "c2c73f0f783c3330",
->>>>>>> f0a95686
+                    "TS-202-TSM-P2-CAM-1": "ccc139332d6c3733",
                 },
                 id="Whole record: all channels have channel_dtype returned and user's "
                 "preferred colour map is set",
@@ -228,11 +220,7 @@
                 None,
                 False,
                 {
-<<<<<<< HEAD
-                    "TS-202-TSM-P2-CAM-1": "3c366b414a30de01fc4916020e767e15",
-=======
-                    "N_COMP_NF_IMAGE": "c0c73f8f783c3930",
->>>>>>> f0a95686
+                    "TS-202-TSM-P2-CAM-1": "cdc134273f0e36e1",
                 },
                 id="Partial record: only TS-202-TSM-P2-CAM-1 and no channel_dtype"
                 " returned",
@@ -245,11 +233,7 @@
                 "jet_r",
                 False,
                 {
-<<<<<<< HEAD
-                    "TS-202-TSM-P2-CAM-1": "60ef63d28988c07599658dbbfeefca49",
-=======
-                    "N_COMP_NF_IMAGE": "c3c13f0fc0383f8d",
->>>>>>> f0a95686
+                    "TS-202-TSM-P2-CAM-1": "8000000000000000",
                 },
                 id="Whole record: all channels have channel_dtype returned "
                 "and custom false colour settings applied",
@@ -264,11 +248,7 @@
                 "jet_r",
                 True,
                 {
-<<<<<<< HEAD
-                    "TS-202-TSM-P2-CAM-1": "60ef63d28988c07599658dbbfeefca49",
-=======
-                    "N_COMP_NF_IMAGE": "c3c13f0fc0383f8d",
->>>>>>> f0a95686
+                    "TS-202-TSM-P2-CAM-1": "8000000000000000",
                 },
                 id="Whole record: all channels have channel_dtype returned "
                 "and custom false colour settings applied even with user's "
@@ -282,11 +262,7 @@
                 "jet_r",
                 False,
                 {
-<<<<<<< HEAD
-                    "TS-202-TSM-P2-CAM-1": "60ef63d28988c07599658dbbfeefca49",
-=======
-                    "N_COMP_NF_IMAGE": "c3c13f0fc0383f8d",
->>>>>>> f0a95686
+                    "TS-202-TSM-P2-CAM-1": "8000000000000000",
                 },
                 id="Partial record: only TS-202-TSM-P2-CAM-1 and no channel_dtype"
                 " returned and custom false colour settings applied",
