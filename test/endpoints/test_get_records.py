--- conflicted
+++ resolved
@@ -193,11 +193,7 @@
                 None,
                 False,
                 {
-<<<<<<< HEAD
                     "TS-202-TSM-P2-CAM-1": "833537834d6d6adfffd0339e55f82bc1",
-=======
-                    "N_COMP_NF_IMAGE": "e1267ba4ec12acfe571d98b98578ec70",
->>>>>>> 809d4b05
                 },
                 id="Whole record: all channels have channel_dtype returned",
             ),
@@ -224,11 +220,7 @@
                 None,
                 False,
                 {
-<<<<<<< HEAD
                     "TS-202-TSM-P2-CAM-1": "833537834d6d6adfffd0339e55f82bc1",
-=======
-                    "N_COMP_NF_IMAGE": "e1267ba4ec12acfe571d98b98578ec70",
->>>>>>> 809d4b05
                 },
                 id="Partial record: only TS-202-TSM-P2-CAM-1 and no channel_dtype"
                 " returned",
@@ -241,11 +233,7 @@
                 "jet_r",
                 False,
                 {
-<<<<<<< HEAD
                     "TS-202-TSM-P2-CAM-1": "2883f8ce08ef784ab055798c066bb774",
-=======
-                    "N_COMP_NF_IMAGE": "6058f2069548d170694933d616b42d3a",
->>>>>>> 809d4b05
                 },
                 id="Whole record: all channels have channel_dtype returned "
                 "and custom false colour settings applied",
@@ -274,11 +262,7 @@
                 "jet_r",
                 False,
                 {
-<<<<<<< HEAD
                     "TS-202-TSM-P2-CAM-1": "2883f8ce08ef784ab055798c066bb774",
-=======
-                    "N_COMP_NF_IMAGE": "6058f2069548d170694933d616b42d3a",
->>>>>>> 809d4b05
                 },
                 id="Partial record: only TS-202-TSM-P2-CAM-1 and no channel_dtype"
                 " returned and custom false colour settings applied",
