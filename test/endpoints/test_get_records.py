import json

from fastapi.testclient import TestClient
import pytest

from test.conftest import (
    assert_record,
    assert_thumbnails,
    set_preferred_colourmap,
    unset_preferred_colourmap,
)


class TestGetRecords:
    @pytest.mark.parametrize(
        "conditions, skip, limit, order, projection, truncate, expected_channels_count"
        ", functions, expected_channels_data",
        [
            pytest.param(
                {"metadata.shotnum": {"$exists": True}},
                0,
                2,
                "metadata.shotnum ASC",
                None,
                False,
<<<<<<< HEAD
                [59, 59],
                [],
                [{"N_COMP_FF_XPOS": 329.333}, {"N_COMP_FF_XPOS": 330.523}],
=======
                [353, 377],
                [
                    {"TS-202-TSM-P1-CAM-2-CENX": 3.0393419803062542},
                    {"TS-202-TSM-P1-CAM-2-CENX": -3.0646222644792527},
                ],
>>>>>>> 8572af04
                id="Simple example",
            ),
            pytest.param(
                {"metadata.shotnum": {"$exists": True}},
                0,
                2,
                "metadata.shotnum ASC",
                ["metadata"],
                False,
                None,
                [],
                [
                    {
                        "_id": "20230605080000",
                        "metadata": {
                            "epac_ops_data_version": "1.0",
                            "shotnum": 423648000000,
                            "timestamp": "2023-06-05T08:00:00",
                        },
                    },
                    {
                        "_id": "20230605090000",
                        "metadata": {
                            "epac_ops_data_version": "1.0",
                            "shotnum": 423648036000,
                            "timestamp": "2023-06-05T09:00:00",
                        },
                    },
                ],
                id="Query using a single projection",
            ),
            pytest.param(
                {"metadata.shotnum": {"$exists": True}},
                0,
                2,
                "metadata.shotnum ASC",
                ["metadata.shotnum", "metadata.timestamp"],
                False,
                None,
                [],
                [
                    {
                        "_id": "20230605080000",
                        "metadata": {
                            "shotnum": 423648000000,
                            "timestamp": "2023-06-05T08:00:00",
                        },
                    },
                    {
                        "_id": "20230605090000",
                        "metadata": {
                            "shotnum": 423648036000,
                            "timestamp": "2023-06-05T09:00:00",
                        },
                    },
                ],
                id="Query using multiple projections",
            ),
            pytest.param(
                {"metadata.shotnum": {"$exists": True}},
                0,
                2,
                "metadata.shotnum ASC",
                ["channels.TS-202-TSM-P1-CAM-2-FWHMX.data"],
                False,
                None,
                [],
                [
                    {
                        "_id": "20230605080000",
                        "channels": {
                            "TS-202-TSM-P1-CAM-2-FWHMX": {"data": 46.402748185135856},
                        },
                    },
                    {
                        "_id": "20230605090000",
                        "channels": {
                            "TS-202-TSM-P1-CAM-2-FWHMX": {"data": 54.5600997950534},
                        },
                    },
                ],
                id="Query using a single channel projection",
            ),
            pytest.param(
                {"metadata.shotnum": 366351},
                0,
                2,
                "metadata.shotnum ASC",
                None,
                False,
<<<<<<< HEAD
                [59],
                [],
=======
                [353],
>>>>>>> 8572af04
                [{"N_COMP_FF_XPOS": 323.75}],
                id="Query to retrieve specific shot",
            ),
            pytest.param(
                {"metadata.shotnum": {"$exists": True}},
                0,
                2,
                "metadata.shotnum ASC",
                None,
                True,
<<<<<<< HEAD
                [59, 59],
                [],
                [{"N_COMP_FF_XPOS": 329.333}, {"N_COMP_FF_XPOS": 330.523}],
=======
                [353, 377],
                [
                    {"TS-202-TSM-P1-CAM-2-CENX": 3.0393419803062542},
                    {"TS-202-TSM-P1-CAM-2-CENX": -3.0646222644792527},
                ],
>>>>>>> 8572af04
                id="Query with truncate",
            ),
            pytest.param(
                {"metadata.shotnum": {"$exists": True}},
                0,
                2,
                "metadata.shotnum ASC",
                None,
                False,
                [60, 60],
                [{"name": "test", "expression": "1", "variables": []}],
                [
                    {"N_COMP_FF_XPOS": 329.333, "test": 1},
                    {"N_COMP_FF_XPOS": 330.523, "test": 1},
                ],
                id="Example with functions",
            ),
        ],
    )
    def test_valid_get_records(
        self,
        test_app: TestClient,
        login_and_get_token,
        conditions,
        skip,
        limit,
        order,
        projection,
        truncate,
        functions,
        expected_channels_count,
        expected_channels_data,
    ):
        if isinstance(projection, list):
            projection_param = "".join(
                [f"&projection={field_name}" for field_name in projection],
            )
        else:
            projection_param = ""

        print(f"Projection Param: {projection_param}")

        functions_param = "".join([f"&functions={json.dumps(f)}" for f in functions])

        test_response = test_app.get(
            f"/records?{projection_param}&conditions={json.dumps(conditions)}"
            f"&skip={skip}&limit={limit}&order={order}&truncate={json.dumps(truncate)}"
            f"{functions_param}",
            headers={"Authorization": f"Bearer {login_and_get_token}"},
        )

        assert test_response.status_code == 200

        if not expected_channels_count:
            # Testing a request with no channels, most likely a query containing
            # projection so we cannot assume assert_record() will work
            assert test_response.json() == expected_channels_data
        else:
            for (
                record,
                expected_channel_count,
                expected_channel_data,
            ) in zip(  # noqa: B905
                test_response.json(),
                expected_channels_count,
                expected_channels_data,
            ):
                assert_record(record, expected_channel_count, expected_channel_data)

    @pytest.mark.parametrize(
        "conditions, projection, lower_level, upper_level, colourmap_name, "
        "use_preferred_colourmap, expected_thumbnails_hashes",
        [
            pytest.param(
                {"metadata.shotnum": 423648072000},
                None,
                None,
                None,
                None,
                False,
                {
                    "TS-202-TSM-P2-CAM-1": "cdc134273f0e36e1",
                },
                id="Whole record: all channels have channel_dtype returned",
            ),
            # ensure setting the user's preferred colour map overrides the system
            # default
            pytest.param(
                {"metadata.shotnum": 423648072000},
                None,
                None,
                None,
                None,
                True,
                {
                    "TS-202-TSM-P2-CAM-1": "ccc139332d6c3733",
                },
                id="Whole record: all channels have channel_dtype returned and user's "
                "preferred colour map is set",
            ),
            pytest.param(
                {"metadata.shotnum": 423648072000},
                "channels.TS-202-TSM-P2-CAM-1.thumbnail",
                None,
                None,
                None,
                False,
                {
                    "TS-202-TSM-P2-CAM-1": "cdc134273f0e36e1",
                },
                id="Partial record: only TS-202-TSM-P2-CAM-1 and no channel_dtype"
                " returned",
            ),
            pytest.param(
                {"metadata.shotnum": 423648072000},
                None,
                50,
                200,
                "jet_r",
                False,
                {
                    "TS-202-TSM-P2-CAM-1": "8000000000000000",
                },
                id="Whole record: all channels have channel_dtype returned "
                "and custom false colour settings applied",
            ),
            # repeat the test above but with the user's preferred colour map set
            # ensure this does not affect the outcome
            pytest.param(
                {"metadata.shotnum": 423648072000},
                None,
                50,
                200,
                "jet_r",
                True,
                {
                    "TS-202-TSM-P2-CAM-1": "8000000000000000",
                },
                id="Whole record: all channels have channel_dtype returned "
                "and custom false colour settings applied even with user's "
                "preferred colour map set",
            ),
            pytest.param(
                {"metadata.shotnum": 423648072000},
                "channels.TS-202-TSM-P2-CAM-1.thumbnail",
                50,
                200,
                "jet_r",
                False,
                {
                    "TS-202-TSM-P2-CAM-1": "8000000000000000",
                },
                id="Partial record: only TS-202-TSM-P2-CAM-1 and no channel_dtype"
                " returned and custom false colour settings applied",
            ),
        ],
    )
    def test_image_thumbnails_get_records(
        self,
        test_app: TestClient,
        login_and_get_token,
        conditions,
        projection,
        lower_level,
        upper_level,
        colourmap_name,
        use_preferred_colourmap,
        expected_thumbnails_hashes,
    ):
        set_preferred_colourmap(test_app, login_and_get_token, use_preferred_colourmap)

        query_string = ""
        query_params_array = []

        if conditions:
            query_params_array.append(f"conditions={json.dumps(conditions)}")
        if projection:
            query_params_array.append(f"projection={projection}")
        if lower_level:
            query_params_array.append(f"lower_level={lower_level}")
        if upper_level:
            query_params_array.append(f"upper_level={upper_level}")
        if colourmap_name:
            query_params_array.append(f"colourmap_name={colourmap_name}")

        if len(query_params_array) > 0:
            query_string = "?" + "&".join(query_params_array)

        test_response = test_app.get(
            f"/records{query_string}",
            headers={"Authorization": f"Bearer {login_and_get_token}"},
        )

        unset_preferred_colourmap(
            test_app,
            login_and_get_token,
            use_preferred_colourmap,
        )

        assert test_response.status_code == 200

        assert_thumbnails(
            test_response.json()[0],  # only one record expected
            expected_thumbnails_hashes,
        )<|MERGE_RESOLUTION|>--- conflicted
+++ resolved
@@ -23,17 +23,12 @@
                 "metadata.shotnum ASC",
                 None,
                 False,
-<<<<<<< HEAD
-                [59, 59],
-                [],
-                [{"N_COMP_FF_XPOS": 329.333}, {"N_COMP_FF_XPOS": 330.523}],
-=======
                 [353, 377],
+                [],
                 [
                     {"TS-202-TSM-P1-CAM-2-CENX": 3.0393419803062542},
                     {"TS-202-TSM-P1-CAM-2-CENX": -3.0646222644792527},
                 ],
->>>>>>> 8572af04
                 id="Simple example",
             ),
             pytest.param(
@@ -124,12 +119,8 @@
                 "metadata.shotnum ASC",
                 None,
                 False,
-<<<<<<< HEAD
-                [59],
-                [],
-=======
                 [353],
->>>>>>> 8572af04
+                [],
                 [{"N_COMP_FF_XPOS": 323.75}],
                 id="Query to retrieve specific shot",
             ),
@@ -140,17 +131,12 @@
                 "metadata.shotnum ASC",
                 None,
                 True,
-<<<<<<< HEAD
-                [59, 59],
-                [],
-                [{"N_COMP_FF_XPOS": 329.333}, {"N_COMP_FF_XPOS": 330.523}],
-=======
                 [353, 377],
+                [],
                 [
                     {"TS-202-TSM-P1-CAM-2-CENX": 3.0393419803062542},
                     {"TS-202-TSM-P1-CAM-2-CENX": -3.0646222644792527},
                 ],
->>>>>>> 8572af04
                 id="Query with truncate",
             ),
             pytest.param(
@@ -161,7 +147,7 @@
                 None,
                 False,
                 [60, 60],
-                [{"name": "test", "expression": "1", "variables": []}],
+                [{"name": "test", "expression": "1"}],
                 [
                     {"N_COMP_FF_XPOS": 329.333, "test": 1},
                     {"N_COMP_FF_XPOS": 330.523, "test": 1},
