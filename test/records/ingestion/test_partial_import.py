--- conflicted
+++ resolved
@@ -5,16 +5,13 @@
 from fastapi.testclient import TestClient
 import pytest
 
-<<<<<<< HEAD
 from operationsgateway_api.src.exceptions import HDFDataExtractionError
-=======
 from operationsgateway_api.src.exceptions import RejectRecordError
 from operationsgateway_api.src.models import (
     RecordModel,
     ScalarChannelMetadataModel,
     ScalarChannelModel,
 )
->>>>>>> e0bed3f5
 from operationsgateway_api.src.records.ingestion.partial_import_checks import (
     PartialImportChecks,
 )
