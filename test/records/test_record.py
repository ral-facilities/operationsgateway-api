import base64
import copy
from io import BytesIO
from unittest.mock import patch

import imagehash
import numpy as np
from PIL import Image as PILImage
import pytest


from operationsgateway_api.src.exceptions import (
    FunctionParseError,
    MissingDocumentError,
    ModelError,
    RecordError,
)
from operationsgateway_api.src.models import (
    ImageModel,
    PartialRecordModel,
    RecordModel,
    WaveformModel,
)
from operationsgateway_api.src.mongo.interface import MongoDBInterface
from operationsgateway_api.src.records.image import Image
from operationsgateway_api.src.records.record import Record
from operationsgateway_api.src.records.waveform import Waveform


class TestRecord:
    test_record = {
        "_id": "19520605070023",
        "metadata": {
            "epac_ops_data_version": "1.0",
            "shotnum": 423648000000,
            "timestamp": "2023-06-05T08:00:00",
        },
        "channels": {
            "test-image-channel": {
                "metadata": {
                    "channel_dtype": "image",
                    "exposure_time_s": 0.0012,
                    "gain": 4.826012758558324,
                },
                "image_path": "19520605070023/test-image-channel.png",
                "thumbnail": b"iVBORw0KGgoAAAANSUhEUgAAAAMAAAADCAAAAABzQ+pjAAAAC0lEQVR4nGNgQAAAAAwAAXxMRMIAAAAASUVORK5CYII=",  # noqa: B950
            },
            "test-scalar-channel": {
                "metadata": {"channel_dtype": "scalar", "units": "µm"},
                "data": 5.126920467610521,
            },
            "test-waveform-channel": {
                "metadata": {"channel_dtype": "waveform", "x_units": "nm"},
                "thumbnail": b"iVBORw0KGgoAAAANSUhEUgAAAGQAAABLCAYAAACGGCK3AAAAOXRFWHRTb2Z0d2FyZQBNYXRwbG90bGliIHZlcnNpb24zLjcuNSwgaHR0cHM6Ly9tYXRwbG90bGliLm9yZy/xnp5ZAAAACXBIWXMAABP+AAAT/gEHlDmEAAAAx0lEQVR4nO3RQQ0AIBDAMMC/5+ONAvZoFSzZnplZZJzfAbwMiTEkxpAYQ2IMiTEkxpAYQ2IMiTEkxpAYQ2IMiTEkxpAYQ2IMiTEkxpAYQ2IMiTEkxpAYQ2IMiTEkxpAYQ2IMiTEkxpAYQ2IMiTEkxpAYQ2IMiTEkxpAYQ2IMiTEkxpAYQ2IMiTEkxpAYQ2IMiTEkxpAYQ2IMiTEkxpAYQ2IMiTEkxpAYQ2IMiTEkxpAYQ2IMiTEkxpAYQ2IMiTEkxpAYQ2IMibkKGwSSalT8vgAAAABJRU5ErkJggg==",  # noqa: B950
                "waveform_path": "19520605070023/test-waveform-channel.json",
            },
        },
    }

    test_image = ImageModel(
        path="19520605070023/test-image-channel.png",
        data=np.array([[1, 2, 3], [4, 5, 6], [7, 8, 9]], dtype=np.uint16),
    )

    test_waveform = WaveformModel(
        path="19520605070023/test-waveform-channel.json",
        x=[1.0],
        y=[8.0],
    )

    @pytest.mark.parametrize(
        "record_model, expected_exception, expected_raise_match",
        [
            pytest.param(
                "test string",
                RecordError,
                "RecordModel or dictionary not passed to Record init",
                id="RecordError",
            ),
            pytest.param(
                {"test": "validation error"},
                ModelError,
                "",
                id="ModelError",
            ),
        ],
    )
    def test_invalid_init(self, record_model, expected_exception, expected_raise_match):
        with pytest.raises(expected_exception, match=expected_raise_match):
            Record(record_model)

    @pytest.mark.parametrize(
        "waveform, channel_name",
        [
            pytest.param(
                True,
                "test-waveform-channel",
                id="Waveform thumbnail",
            ),
            pytest.param(
                False,
                "test-image-channel",
                id="Image thumbnail",
            ),
        ],
    )
    def test_store_thumbnail(self, waveform, channel_name):
        record_model = RecordModel(**TestRecord.test_record)
        record_instance = Record(record_model)

        if waveform:
            data = Waveform(TestRecord.test_waveform)
        else:
            data = Image(TestRecord.test_image)

        test_bytes_thumbnail = base64.b64decode(
            TestRecord.test_record["channels"][channel_name]["thumbnail"],
        )
        test_img = PILImage.open(BytesIO(test_bytes_thumbnail))
        test_record_thumbnail_hash = str(imagehash.phash(test_img))

        data.create_thumbnail()
        record_instance.store_thumbnail(data)

        thumbnail = record_instance.record.channels[channel_name].thumbnail
        bytes_thumbnail = base64.b64decode(thumbnail)
        img = PILImage.open(BytesIO(bytes_thumbnail))
        thumbnail_hash = str(imagehash.phash(img))

        assert thumbnail_hash == test_record_thumbnail_hash

    def test_store_thumbnail_fail(self):
        record_model = RecordModel(**TestRecord.test_record)
        record_instance = Record(record_model)

        with pytest.raises(
            AttributeError,
            match="'str' object has no attribute 'get_channel_name_from_path'",
        ):
            record_instance.store_thumbnail("test_image")

    @pytest.mark.asyncio
    async def test_insert_success(self, remove_record_entry):
        record_model = RecordModel(**TestRecord.test_record)
        record_instance = Record(record_model)

        await record_instance.insert()

        record_result = await MongoDBInterface.find_one(
            "records",
            filter_={"_id": "19520605070023"},
        )

        assert record_result

    @pytest.mark.asyncio
    async def test_update_success(self, remove_record_entry):
        record_model = RecordModel(**TestRecord.test_record)
        record_instance = Record(record_model)

        await record_instance.insert()

        duplicate_record = copy.deepcopy(TestRecord.test_record)

        duplicate_record["channels"]["test-scalar-channel"] = {
            "metadata": {"channel_dtype": "scalar", "units": "mV"},
            "data": 12.62848562,
        }

        new_record_model = RecordModel(**duplicate_record)
        new_record_instance = Record(new_record_model)
        await new_record_instance.update()

        record_result = await MongoDBInterface.find_one(
            "records",
            filter_={"_id": "19520605070023"},
        )

        assert record_result == duplicate_record

    @pytest.mark.asyncio
    async def test_find_record(self, remove_record_entry):
        record_model = RecordModel(**TestRecord.test_record)
        record_instance = Record(record_model)

        result_none = await record_instance.find_existing_record()

        assert result_none is None

        await record_instance.insert()

        result_record = await record_instance.find_existing_record()

        assert result_record == RecordModel(**TestRecord.test_record)

    @pytest.mark.asyncio
    async def test_record_not_found(self):
        with pytest.raises(MissingDocumentError, match="Record cannot be found"):
            record_dict = await Record.find_record_by_id(
                "19520605070023",
                {},
            )
            assert record_dict is None

    @pytest.mark.asyncio
    async def test_incorrect_channel_dtype(self):
        record = TestRecord.test_record
        record["channels"]["test-scalar-channel"]["metadata"][
            "channel_dtype"
        ] = "test_type"
        with patch(
            "operationsgateway_api.src.mongo.interface.MongoDBInterface.query_to_list",
            return_value=[record],
        ):
            recent_data = await Record.get_recent_channel_values(
                "test-scalar-channel",
                "colourmap_name",
            )
            assert recent_data == []

    @pytest.mark.asyncio
    async def test_delete_record(self):
        record_model = RecordModel(**TestRecord.test_record)
        record_instance = Record(record_model)

        await record_instance.insert()

        await record_instance.delete_record("19520605070023")

        result_none = await record_instance.find_existing_record()

        assert result_none is None

    @pytest.mark.asyncio
    async def test_ignore_scalar_thumbnail(self):
        record_model = RecordModel(**TestRecord.test_record)
        record_instance = Record(record_model)

        record = TestRecord.test_record
        del record["channels"]["test-scalar-channel"]
        del record["channels"]["test-waveform-channel"]
        del record["channels"]["test-image-channel"]["thumbnail"]

        await record_instance.apply_false_colour_to_thumbnails(
            record=PartialRecordModel(**record),
            lower_level=2,
            upper_level=3,
            colourmap_name="test",
<<<<<<< HEAD
            vector_skip=None,
            vector_limit=None,
=======
            float_colourmap_name="bwr",
>>>>>>> 71d090af
        )

    @pytest.mark.asyncio
    async def test_convert_search_none_range(self):
        record_model = RecordModel(**TestRecord.test_record)
        record_instance = Record(record_model)

        with pytest.raises(
            RecordError,
            match="Both date range and shot number range are None",
        ):
            await record_instance.convert_search_ranges(
                date_range=None,
                shotnum_range=None,
            )

    @pytest.mark.asyncio
    async def test_convert_search_range_validation_error(self):
        record_model = RecordModel(**TestRecord.test_record)
        record_instance = Record(record_model)

        with patch(
            "operationsgateway_api.src.mongo.interface.MongoDBInterface.aggregate",
            return_value=[{"key1": "test_val_1", "key2": "test_val_2"}],
        ):
            with pytest.raises(ModelError):
                await record_instance.convert_search_ranges(
                    date_range={
                        "from": "2022-04-07 14:16:19",
                        "to": "2022-04-07 21:00:00",
                    },
                    shotnum_range=None,
                )

    @pytest.mark.asyncio
    @pytest.mark.parametrize(
        "record",
        [
            pytest.param(PartialRecordModel(_id="20230605100000"), id="No channels"),
            pytest.param(
                PartialRecordModel(
                    _id="20230605100000",
                    channels={
                        "TS-202-TSM-P1-CAM-2-CENX": {"data": 4.145480878063205},
                        "CM-202-CVC-SP": {
                            "waveform_path": "20230605100000/CM-202-CVC-SP.json",
                            "metadata": {"x_units": "nm"},
                        },
                        "FE-204-NSO-P1-CAM-1": {
                            "image_path": "20230605100000/FE-204-NSO-P1-CAM-1.png",
                        },
                    },
                ),
                id="Channels loaded",
            ),
        ],
    )
    @pytest.mark.parametrize(
        "functions, values",
        [
            pytest.param(
                [
                    {
                        "name": "a",
                        "expression": "TS-202-TSM-P1-CAM-2-CENX / 10",
                    },
                ],
                {
                    "a": {
                        "data": 0.4145480878063205,
                        "metadata": {"channel_dtype": "scalar"},
                    },
                },
                id="Scalar operation",
            ),
            pytest.param(
                [
                    {
                        "name": "a",
                        "expression": "TS-202-TSM-P1-CAM-2-CENX / 10",
                    },
                    {
                        "name": "b",
                        "expression": "log(a)",
                    },
                ],
                {
                    "a": {
                        "data": 0.4145480878063205,
                        "metadata": {"channel_dtype": "scalar"},
                    },
                    "b": {
                        "data": -0.880566297127881,
                        "metadata": {"channel_dtype": "scalar"},
                    },
                },
                id="Multiple functions",
            ),
            # Waveforms
            pytest.param(
                [
                    {
                        "name": "a",
                        "expression": "CM-202-CVC-SP - 737.0041036717063",
                    },
                ],
                {
                    "a": {
                        "thumbnail": "bbb14eb0c14eb14e",
                        "metadata": {"channel_dtype": "waveform", "x_units": "nm"},
                    },
                },
                id="Waveform operation",
            ),
            pytest.param(
                [
                    {
                        "name": "a",
                        "expression": "log(CM-202-CVC-SP)",
                    },
                ],
                {
                    "a": {
                        "thumbnail": "ce39b1c74e6c9191",
                        "metadata": {"channel_dtype": "waveform", "x_units": "nm"},
                    },
                },
                id="Waveform element-wise function",
            ),
            pytest.param(
                [
                    {
                        "name": "a",
                        "expression": "mean(CM-202-CVC-SP)",
                    },
                ],
                {
                    "a": {
                        "data": 1721.4288093253808,
                        "metadata": {"channel_dtype": "scalar"},
                    },
                },
                id="Waveform reductive function",
            ),
            pytest.param(
                [
                    {
                        "name": "a",
                        "expression": "CM-202-CVC-SP - 737.0041036717063",
                    },
                    {
                        "name": "b",
                        "expression": "mean(a)",
                    },
                ],
                {
                    "a": {
                        "thumbnail": "bbb14eb0c14eb14e",
                        "metadata": {"channel_dtype": "waveform", "x_units": "nm"},
                    },
                    "b": {
                        "data": 984.4247056536747,
                        "metadata": {"channel_dtype": "scalar"},
                    },
                },
                id="Multiple waveform functions",
            ),
            # Images
            pytest.param(
                [
                    {
                        "name": "a",
                        "expression": "FE-204-NSO-P1-CAM-1 - 1",
                    },
                ],
                {
                    "a": {
                        "thumbnail": "b9c0c6c9a79cccc5",
                        "metadata": {
                            "channel_dtype": "image",
                            "x_pixel_size": 1936,
                            "y_pixel_size": 1216,
                        },
                    },
                },
                id="Image operation",
            ),
            pytest.param(
                [
                    {
                        "name": "a",
                        "expression": "log(FE-204-NSO-P1-CAM-1)",
                    },
                ],
                {
                    "a": {
                        # Small pixel values appears as a "blank" image
                        "thumbnail": "8000000000000000",
                        "metadata": {
                            "channel_dtype": "image",
                            "x_pixel_size": 1936,
                            "y_pixel_size": 1216,
                        },
                    },
                },
                id="Image element-wise function",
            ),
            pytest.param(
                [
                    {
                        "name": "a",
                        "expression": "mean(FE-204-NSO-P1-CAM-1)",
                    },
                ],
                {
                    "a": {
                        "data": 376.9670147856405,
                        "metadata": {"channel_dtype": "scalar"},
                    },
                },
                id="Image reductive function",
            ),
            pytest.param(
                [
                    {
                        "name": "a",
                        "expression": "background(FE-204-NSO-P1-CAM-1)",
                    },
                ],
                {
                    "a": {
                        "data": 156.09,
                        "metadata": {"channel_dtype": "scalar"},
                    },
                },
                id="Image builtin function",
            ),
            pytest.param(
                [
                    {
                        "name": "a",
                        "expression": "FE-204-NSO-P1-CAM-1 - 1",
                    },
                    {
                        "name": "b",
                        "expression": "mean(a)",
                    },
                ],
                {
                    "a": {
                        "thumbnail": "b9c0c6c9a79cccc5",
                        "metadata": {
                            "channel_dtype": "image",
                            "x_pixel_size": 1936,
                            "y_pixel_size": 1216,
                        },
                    },
                    "b": {
                        "data": 375.9670147856405,
                        "metadata": {"channel_dtype": "scalar"},
                    },
                },
                id="Multiple image functions",
            ),
        ],
    )
    async def test_apply_functions(
        self,
        record: PartialRecordModel,
        functions: "list[dict[str, str]]",
        values: "dict[str, dict]",
    ):
        await Record.apply_functions(
            record=record,
            functions=functions,
            original_image=False,
            lower_level=0,
            upper_level=255,
            limit_bit_depth=8,
            colourmap_name="binary",
            return_thumbnails=True,
        )

        assert record.channels is not None
        for key, value in values.items():
            assert key in record.channels
            dump = record.channels[key].metadata.model_dump(exclude_unset=True)
            assert dump == value["metadata"]
            if "data" in value:
                assert record.channels[key].data == value["data"]
            else:
                image_b64 = record.channels[key].thumbnail
                image_bytes = base64.b64decode(image_b64)
                image = PILImage.open(BytesIO(image_bytes))
                image_phash = str(imagehash.phash(image))
                assert image_phash == value["thumbnail"]

    @pytest.mark.asyncio
    @pytest.mark.parametrize(
        "functions",
        [
            [
                {
                    "name": "a",
                    "expression": "b / 10",
                },
                {
                    "name": "b",
                    "expression": "log(a)",
                },
            ],
        ],
    )
    async def test_apply_functions_failure(
        self,
        functions: "list[dict[str, str]]",
    ):
        record = PartialRecordModel(_id="20230605100000")
        with pytest.raises(FunctionParseError) as e:
            await Record.apply_functions(record, functions, False, 0, 255, 8, "binary")

        assert str(e.value) == "b is not known as a channel or function name"

    @pytest.mark.asyncio
    async def test_apply_functions_missing_channel(self):
        # Note we need a record where not all channels are defined, so not using
        # 20230605100000 as above
        record = PartialRecordModel(_id="20230604000000")
        functions = [
            {"name": "a", "expression": "TS-202-TSM-P1-CAM-2-CENX / 10"},
            {"name": "b", "expression": "a / 10"},
            {"name": "c", "expression": "1"},
        ]
        await Record.apply_functions(
            record=record,
            functions=functions,
            original_image=False,
            lower_level=0,
            upper_level=255,
            limit_bit_depth=8,
            colourmap_name="binary",
            return_thumbnails=True,
        )

        expected = {"data": 1, "metadata": {"channel_dtype": "scalar"}}
        assert record.channels is not None
        assert "a" not in record.channels  # Skip, TS-202-TSM-P1-CAM-2-CENX undefined
        assert "b" not in record.channels  # Skip, a undefined
        assert "c" in record.channels  # Has no dependencies, so should be returned
        assert record.channels["c"].model_dump(exclude_unset=True) == expected

    @pytest.mark.parametrize(
        ["img_array", "raw_bit_depth"],
        [
            pytest.param(np.ones(1, dtype=np.int32) * 4, 6),
            pytest.param(np.ones(1, dtype=np.int32) * 16, 12),
        ],
    )
    def test_bit_shift_to_raw(self, img_array: np.ndarray, raw_bit_depth: int):
        img = Record._bit_shift_to_raw(img_array=img_array, raw_bit_depth=raw_bit_depth)
        assert img[0] == 1

    @pytest.mark.parametrize(
        ["raw_bit_depth", "expected_value"],
        [
            pytest.param(6, 4, id="Expect upshift by 2 to 8 bit, 0001 -> 0100"),
            pytest.param(8, 1, id="Expect no shift as already 8 bit"),
            pytest.param(
                12,
                16,
                id="Expect upshift by 4 to 16 bit, 0000 0001 -> 0001 0000",
            ),
            pytest.param(16, 1, id="Expect no shift as already 16 bit"),
        ],
    )
    def test_bit_shift_to_storage(self, raw_bit_depth: int, expected_value: int):
        img = Record._bit_shift_to_storage(
            img_array=np.ones(1, dtype=np.int32),
            raw_bit_depth=raw_bit_depth,
        )
        assert img[0] == expected_value

    @pytest.mark.parametrize(
        ["truncate", "length"],
        [pytest.param(True, 50), pytest.param(False, 100)],
    )
    def test_truncate_bytes(self, truncate: bool, length: int):
        long_bytes = b"0" * 100
        truncated_bytes = Record.truncate_bytes(truncate=truncate, image_b64=long_bytes)
        assert len(truncated_bytes) == length<|MERGE_RESOLUTION|>--- conflicted
+++ resolved
@@ -246,12 +246,9 @@
             lower_level=2,
             upper_level=3,
             colourmap_name="test",
-<<<<<<< HEAD
+            float_colourmap_name="bwr",
             vector_skip=None,
             vector_limit=None,
-=======
-            float_colourmap_name="bwr",
->>>>>>> 71d090af
         )
 
     @pytest.mark.asyncio
