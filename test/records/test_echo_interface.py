--- conflicted
+++ resolved
@@ -1,12 +1,6 @@
 from io import BytesIO
-<<<<<<< HEAD
-import re
-from typing import Any, AsyncGenerator, Generator
-from unittest.mock import AsyncMock, MagicMock, patch
-=======
 from typing import AsyncGenerator
 from unittest.mock import ANY, AsyncMock, MagicMock, patch
->>>>>>> af3118e2
 
 from botocore.exceptions import ClientError
 import pytest
