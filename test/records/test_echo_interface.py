from io import BytesIO
<<<<<<< HEAD
import re
from typing import Any, Generator
from unittest.mock import patch
=======
from typing import AsyncGenerator
from unittest.mock import AsyncMock, MagicMock, patch
>>>>>>> dec52997

from botocore.exceptions import ClientError
import pytest
import pytest_asyncio

from operationsgateway_api.src.config import Config
from operationsgateway_api.src.exceptions import EchoS3Error
from operationsgateway_api.src.records.echo_interface import EchoInterface, log


<<<<<<< HEAD
@pytest.fixture(scope="function")
def reset_lifecycle() -> Generator[None, Any, None]:
    yield
    echo_interface = EchoInterface()
    echo_interface.client.delete_bucket_lifecycle(Bucket=Config.config.echo.bucket_name)


class TestEchoInterface:
    config_echo_url = "https://mytesturl.com"
    config_echo_access_key = SecretStr("TestAccessKey")
    config_echo_secret_key = SecretStr("TestSecretKey")
    config_image_bucket_name = "MyTestBucket"
    test_image_path = "test/image/path.png"

    @patch(
        "operationsgateway_api.src.config.Config.config.echo.url",
        config_echo_url,
    )
    @patch(
        "operationsgateway_api.src.config.Config.config.echo.access_key",
        config_echo_access_key,
    )
    @patch(
        "operationsgateway_api.src.config.Config.config.echo.secret_key",
        config_echo_secret_key,
    )
    @patch(
        "operationsgateway_api.src.config.Config.config.echo.bucket_name",
        config_image_bucket_name,
    )
    @patch("boto3.resource")
    def test_valid_init(self, mock_resource):
        test_echo = EchoInterface()

        assert mock_resource.call_count == 1
        expected_resource_args = ("s3",)
        expected_resource_kwargs = {
            "endpoint_url": self.config_echo_url,
            "aws_access_key_id": self.config_echo_access_key.get_secret_value(),
            "aws_secret_access_key": self.config_echo_secret_key.get_secret_value(),
        }
        assert mock_resource.call_args.args == expected_resource_args
        assert mock_resource.call_args.kwargs == expected_resource_kwargs

        assert test_echo.resource.Bucket.call_count == 1
        expected_bucket_args = (self.config_image_bucket_name,)
        assert test_echo.resource.Bucket.call_args.args == expected_bucket_args

    @patch(
        "operationsgateway_api.src.config.Config.config.echo.url",
        config_echo_url,
    )
    @patch(
        "operationsgateway_api.src.config.Config.config.echo.access_key",
        config_echo_access_key,
    )
    @patch(
        "operationsgateway_api.src.config.Config.config.echo.secret_key",
        config_echo_secret_key,
    )
    @patch(
        "operationsgateway_api.src.config.Config.config.echo.bucket_name",
        config_image_bucket_name,
    )
    @patch("boto3.resource")
    def test_invalid_init(self, mock_resource):
        with patch("boto3.resource") as mock_resource:
            mock_resource.side_effect = ClientError(
                {"Error": {"Code": "AccessDenied", "Message": "Access Denied"}},
                "resource",
            )

            with pytest.raises(
                EchoS3Error,
                match="Error retrieving object storage bucket:",
            ):
                EchoInterface()
=======
@pytest_asyncio.fixture(scope="function")
async def echo_interface_with_empty_object() -> AsyncGenerator[EchoInterface, None]:
    bytes_io = BytesIO()
    echo_interface = EchoInterface()
    echo_interface._bucket = await echo_interface.get_bucket()
    await echo_interface.upload_file_object(bytes_io, "empty_object")
    yield echo_interface
    await echo_interface.delete_file_object("empty_object")
>>>>>>> dec52997


class TestEchoInterface:
    @pytest.mark.asyncio
    async def test_get_bucket(self):
        target = "operationsgateway_api.src.config.Config.config.echo.bucket_name"
        match = "Bucket for object storage cannot be found"
        echo_interface = EchoInterface()
        with patch(target, "test"):
            with pytest.raises(EchoS3Error, match=match):
                await echo_interface.get_bucket()

    @pytest.mark.asyncio
    async def test_empty_download_file_object(
        self,
        echo_interface_with_empty_object: EchoInterface,
    ):
        log.warning = MagicMock(wraps=log.warning)

        await echo_interface_with_empty_object.download_file_object("empty_object")

        msg = (
            "Bytes array from downloaded object is empty, "
            "file download from S3 might have been unsuccessful: %s"
        )
        log.warning.assert_called_once_with(msg, "empty_object")

    @pytest.mark.asyncio
    async def test_invalid_upload_file_object(self):
        side_effect = ClientError(
            {"Error": {"Code": "AccessDenied", "Message": "Access Denied"}},
            "upload_fileobj",
        )
        mock_upload_fileobj = AsyncMock(side_effect=side_effect)
        mock_bucket = MagicMock()
        mock_bucket.upload_fileobj = mock_upload_fileobj
        echo_interface = EchoInterface()
        echo_interface._bucket = mock_bucket
        with pytest.raises(EchoS3Error, match="when uploading file at"):
            await echo_interface.upload_file_object(BytesIO(), "test")

    @pytest.mark.asyncio
    async def test_invalid_delete_file_object(self):
        side_effect = ClientError(
            {"Error": {"Code": "AccessDenied", "Message": "Access Denied"}},
            "delete_fileobj",
        )
        mock_object = AsyncMock(side_effect=side_effect)
        mock_bucket = MagicMock()
        mock_bucket.Object = mock_object
        echo_interface = EchoInterface()
        echo_interface._bucket = mock_bucket
        with pytest.raises(EchoS3Error, match="when deleting file at"):
            await echo_interface.delete_file_object("test")

    @pytest.mark.asyncio
    async def test_invalid_delete_directory(self):
        side_effect = ClientError(
            {"Error": {"Code": "AccessDenied", "Message": "Access Denied"}},
            "filter",
        )
        mock_filter = MagicMock(side_effect=side_effect)
        mock_objects = MagicMock()
        mock_objects.filter = mock_filter
        mock_bucket = MagicMock()
        mock_bucket.objects = mock_objects
        echo_interface = EchoInterface()
        echo_interface._bucket = mock_bucket
        with pytest.raises(EchoS3Error, match="when deleting directory"):
            await echo_interface.delete_directory("test")

    @pytest.mark.asyncio
    async def test_head_object(self):
        echo_interface = EchoInterface()
<<<<<<< HEAD
        assert not echo_interface.head_object("test")

    @patch(
        "operationsgateway_api.src.config.Config.config.echo.expiry_days",
        1095,
    )
    def test_put_lifecycle(self, reset_lifecycle: None):
        echo_interface = EchoInterface()
        echo_interface.put_lifecycle()

        configutation = echo_interface.client.get_bucket_lifecycle_configuration(
            Bucket=Config.config.echo.bucket_name,
        )
        assert "Rules" in configutation
        assert len(configutation["Rules"]) == 1
        assert configutation["Rules"][0] == {
            "Expiration": {"Days": 1095},
            "ID": "expiry",
            "Prefix": "",
            "Status": "Enabled",
        }

    def test_put_lifecycle_unset(self, reset_lifecycle: None):
        echo_interface = EchoInterface()
        echo_interface.put_lifecycle()  # expiry_days defaults to None, no PUT sent

        # Getting NoSuchLifecycleConfiguration on GET indicates that nothing created
        expected_message = (
            "An error occurred (NoSuchLifecycleConfiguration) when calling the "
            "GetBucketLifecycleConfiguration operation: "
        )
        with pytest.raises(ClientError, match=re.escape(expected_message)):
            echo_interface.client.get_bucket_lifecycle_configuration(
                Bucket=Config.config.echo.bucket_name,
            )

    @patch(
        "operationsgateway_api.src.config.Config.config.echo.expiry_days",
        -1,  # Pydantic config would normally prevent a negative value
    )
    def test_put_lifecycle_failure(self, reset_lifecycle: None):
        echo_interface = EchoInterface()
        echo_interface.put_lifecycle()  # Error on PUT caught and logged

        # Getting NoSuchLifecycleConfiguration on GET indicates that nothing created
        expected_message = (
            "An error occurred (NoSuchLifecycleConfiguration) when calling the "
            "GetBucketLifecycleConfiguration operation: "
        )
        with pytest.raises(ClientError, match=re.escape(expected_message)):
            echo_interface.client.get_bucket_lifecycle_configuration(
                Bucket=Config.config.echo.bucket_name,
            )
=======
        echo_interface._bucket = await echo_interface.get_bucket()
        assert not await echo_interface.head_object("test")
>>>>>>> dec52997
<|MERGE_RESOLUTION|>--- conflicted
+++ resolved
@@ -1,12 +1,7 @@
 from io import BytesIO
-<<<<<<< HEAD
 import re
-from typing import Any, Generator
-from unittest.mock import patch
-=======
-from typing import AsyncGenerator
+from typing import Any, AsyncGenerator, Generator
 from unittest.mock import AsyncMock, MagicMock, patch
->>>>>>> dec52997
 
 from botocore.exceptions import ClientError
 import pytest
@@ -17,85 +12,6 @@
 from operationsgateway_api.src.records.echo_interface import EchoInterface, log
 
 
-<<<<<<< HEAD
-@pytest.fixture(scope="function")
-def reset_lifecycle() -> Generator[None, Any, None]:
-    yield
-    echo_interface = EchoInterface()
-    echo_interface.client.delete_bucket_lifecycle(Bucket=Config.config.echo.bucket_name)
-
-
-class TestEchoInterface:
-    config_echo_url = "https://mytesturl.com"
-    config_echo_access_key = SecretStr("TestAccessKey")
-    config_echo_secret_key = SecretStr("TestSecretKey")
-    config_image_bucket_name = "MyTestBucket"
-    test_image_path = "test/image/path.png"
-
-    @patch(
-        "operationsgateway_api.src.config.Config.config.echo.url",
-        config_echo_url,
-    )
-    @patch(
-        "operationsgateway_api.src.config.Config.config.echo.access_key",
-        config_echo_access_key,
-    )
-    @patch(
-        "operationsgateway_api.src.config.Config.config.echo.secret_key",
-        config_echo_secret_key,
-    )
-    @patch(
-        "operationsgateway_api.src.config.Config.config.echo.bucket_name",
-        config_image_bucket_name,
-    )
-    @patch("boto3.resource")
-    def test_valid_init(self, mock_resource):
-        test_echo = EchoInterface()
-
-        assert mock_resource.call_count == 1
-        expected_resource_args = ("s3",)
-        expected_resource_kwargs = {
-            "endpoint_url": self.config_echo_url,
-            "aws_access_key_id": self.config_echo_access_key.get_secret_value(),
-            "aws_secret_access_key": self.config_echo_secret_key.get_secret_value(),
-        }
-        assert mock_resource.call_args.args == expected_resource_args
-        assert mock_resource.call_args.kwargs == expected_resource_kwargs
-
-        assert test_echo.resource.Bucket.call_count == 1
-        expected_bucket_args = (self.config_image_bucket_name,)
-        assert test_echo.resource.Bucket.call_args.args == expected_bucket_args
-
-    @patch(
-        "operationsgateway_api.src.config.Config.config.echo.url",
-        config_echo_url,
-    )
-    @patch(
-        "operationsgateway_api.src.config.Config.config.echo.access_key",
-        config_echo_access_key,
-    )
-    @patch(
-        "operationsgateway_api.src.config.Config.config.echo.secret_key",
-        config_echo_secret_key,
-    )
-    @patch(
-        "operationsgateway_api.src.config.Config.config.echo.bucket_name",
-        config_image_bucket_name,
-    )
-    @patch("boto3.resource")
-    def test_invalid_init(self, mock_resource):
-        with patch("boto3.resource") as mock_resource:
-            mock_resource.side_effect = ClientError(
-                {"Error": {"Code": "AccessDenied", "Message": "Access Denied"}},
-                "resource",
-            )
-
-            with pytest.raises(
-                EchoS3Error,
-                match="Error retrieving object storage bucket:",
-            ):
-                EchoInterface()
-=======
 @pytest_asyncio.fixture(scope="function")
 async def echo_interface_with_empty_object() -> AsyncGenerator[EchoInterface, None]:
     bytes_io = BytesIO()
@@ -104,7 +20,16 @@
     await echo_interface.upload_file_object(bytes_io, "empty_object")
     yield echo_interface
     await echo_interface.delete_file_object("empty_object")
->>>>>>> dec52997
+
+
+@pytest_asyncio.fixture(scope="function")
+async def reset_lifecycle() -> AsyncGenerator[None, None]:
+    yield
+
+    echo_interface = EchoInterface()
+    bucket = await echo_interface.get_bucket()
+    lifecycle_configuration = await bucket.LifecycleConfiguration()
+    await lifecycle_configuration.delete()
 
 
 class TestEchoInterface:
@@ -116,6 +41,45 @@
         with patch(target, "test"):
             with pytest.raises(EchoS3Error, match=match):
                 await echo_interface.get_bucket()
+
+    @pytest.mark.asyncio
+    @patch("operationsgateway_api.src.config.Config.config.echo.expiry_days", 1095)
+    async def test_put_lifecycle(self, reset_lifecycle: None):
+        echo_interface = EchoInterface()
+        await echo_interface.put_lifecycle()
+
+        bucket = await echo_interface.get_bucket()
+        lifecycle_configuration = await bucket.LifecycleConfiguration()
+        rules = await lifecycle_configuration.rules
+
+        assert len(rules) == 1
+        assert rules[0] == {
+            "Expiration": {"Days": 1095},
+            "ID": "expiry",
+            "Prefix": "",
+            "Status": "Enabled",
+        }
+
+    @pytest.mark.asyncio
+    async def test_put_lifecycle_unset(self, reset_lifecycle: None):
+        log.info = MagicMock(wraps=log.info)
+        echo_interface = EchoInterface()
+        # expiry_days defaults to None, no PUT sent
+        await echo_interface.put_lifecycle()
+
+        msg = "Expiry lifecycle not configured for %s"
+        log.info.assert_called_with(msg, Config.config.echo.bucket_name)
+
+    @pytest.mark.asyncio
+    # Pydantic config would normally prevent a negative value
+    @patch("operationsgateway_api.src.config.Config.config.echo.expiry_days", -1)
+    async def test_put_lifecycle_failure(self, reset_lifecycle: None):
+        log.exception = MagicMock(wraps=log.exception)
+        echo_interface = EchoInterface()
+        await echo_interface.put_lifecycle()  # Error on PUT caught and logged
+
+        msg = "Failed to put lifecycle for %s"
+        log.exception.assert_called_with(msg, Config.config.echo.bucket_name)
 
     @pytest.mark.asyncio
     async def test_empty_download_file_object(
@@ -179,61 +143,5 @@
     @pytest.mark.asyncio
     async def test_head_object(self):
         echo_interface = EchoInterface()
-<<<<<<< HEAD
-        assert not echo_interface.head_object("test")
-
-    @patch(
-        "operationsgateway_api.src.config.Config.config.echo.expiry_days",
-        1095,
-    )
-    def test_put_lifecycle(self, reset_lifecycle: None):
-        echo_interface = EchoInterface()
-        echo_interface.put_lifecycle()
-
-        configutation = echo_interface.client.get_bucket_lifecycle_configuration(
-            Bucket=Config.config.echo.bucket_name,
-        )
-        assert "Rules" in configutation
-        assert len(configutation["Rules"]) == 1
-        assert configutation["Rules"][0] == {
-            "Expiration": {"Days": 1095},
-            "ID": "expiry",
-            "Prefix": "",
-            "Status": "Enabled",
-        }
-
-    def test_put_lifecycle_unset(self, reset_lifecycle: None):
-        echo_interface = EchoInterface()
-        echo_interface.put_lifecycle()  # expiry_days defaults to None, no PUT sent
-
-        # Getting NoSuchLifecycleConfiguration on GET indicates that nothing created
-        expected_message = (
-            "An error occurred (NoSuchLifecycleConfiguration) when calling the "
-            "GetBucketLifecycleConfiguration operation: "
-        )
-        with pytest.raises(ClientError, match=re.escape(expected_message)):
-            echo_interface.client.get_bucket_lifecycle_configuration(
-                Bucket=Config.config.echo.bucket_name,
-            )
-
-    @patch(
-        "operationsgateway_api.src.config.Config.config.echo.expiry_days",
-        -1,  # Pydantic config would normally prevent a negative value
-    )
-    def test_put_lifecycle_failure(self, reset_lifecycle: None):
-        echo_interface = EchoInterface()
-        echo_interface.put_lifecycle()  # Error on PUT caught and logged
-
-        # Getting NoSuchLifecycleConfiguration on GET indicates that nothing created
-        expected_message = (
-            "An error occurred (NoSuchLifecycleConfiguration) when calling the "
-            "GetBucketLifecycleConfiguration operation: "
-        )
-        with pytest.raises(ClientError, match=re.escape(expected_message)):
-            echo_interface.client.get_bucket_lifecycle_configuration(
-                Bucket=Config.config.echo.bucket_name,
-            )
-=======
         echo_interface._bucket = await echo_interface.get_bucket()
-        assert not await echo_interface.head_object("test")
->>>>>>> dec52997
+        assert not await echo_interface.head_object("test")