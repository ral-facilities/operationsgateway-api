--- conflicted
+++ resolved
@@ -277,22 +277,14 @@
 				"method": "GET",
 				"header": [],
 				"url": {
-<<<<<<< HEAD
-					"raw": "{{og-api}}/waveforms/20220408140310_N_COMP_SPEC_TRACE",
-=======
 					"raw": "{{og-api}}/waveforms/20220408140310/N_COMP_SPEC_TRACE",
->>>>>>> 3513fefd
 					"host": [
 						"{{og-api}}"
 					],
 					"path": [
 						"waveforms",
-<<<<<<< HEAD
-						"20220408140310_N_COMP_SPEC_TRACE"
-=======
 						"20220408140310",
 						"N_COMP_SPEC_TRACE"
->>>>>>> 3513fefd
 					]
 				}
 			},
