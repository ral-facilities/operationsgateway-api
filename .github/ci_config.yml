app:
  host: 127.0.0.1
  port: 8000
  # API will auto-reload when changes on code files are detected
  reload: true
images:
  image_thumbnail_size: [50, 50]
  waveform_thumbnail_size: [100, 100]
  default_colour_map: viridis
  colourbar_height_pixels: 16
<<<<<<< HEAD
  echo_url: https://s3.echo.stfc.ac.uk
  echo_username: operationsgateway
  echo_access_key: access_key
  echo_secret_key: secret_key
  image_bucket_name: test-bucket
=======
  preferred_colour_map_pref_name: PREFERRED_COLOUR_MAP
>>>>>>> 8fca70e9
mongodb:
  mongodb_url: mongodb://localhost:27017
  database_name: opsgateway
  # Maximum number of documents to return when querying, similar to ICAT's maxEntities
  max_documents: 1000
auth:
  private_key_path: /home/runner/work/operationsgateway-api/id_rsa
  public_key_path: /home/runner/work/operationsgateway-api/id_rsa.pub
  jwt_algorithm: RS256
  access_token_validity_mins: 60
  refresh_token_validity_days: 7
  fedid_server_url: ldap://fed.cclrc.ac.uk:389
  fedid_server_ldap_realm: FED.CCLRC.AC.UK
experiments:
  user_office_wsdl_url: https://devapi.facilities.rl.ac.uk/ws/UserOfficeWebService?wsdl
  scheduler_wsdl_url: https://devapis.facilities.rl.ac.uk/ws/ScheduleWebService?wsdl
  # Credentials for user office/scheduler system
  username: username
  password: password
  # When no experiments are stored in the database, this is the start date to use when
  # contacting the Scheduler for the 'new experiments'. This setting is only used the
  # first time that experiments are being populated into the database
  first_scheduler_contact_start_date: 2019-01-02T00:00:00Z
  # Flag to enable/disable the background task to contact the Scheduler
  scheduler_background_task_enabled: false
  # Cron job string format. Every Monday at 9:00am - 0 9 * * 1
  scheduler_background_frequency: 0 9 * * 1
  # Timezones as per dateutil.tz. https://stackoverflow.com/a/15454186 provides a way of
  # listing available timezones
  scheduler_background_timezone: Europe/London
  # Number of minutes to wait before retrying if the background task of getting new
  # experiments from the Scheduler fails
  scheduler_background_retry_mins: 20
  instrument_name: Gemini
  worker_file_path: /dev/shm/og-experiment-background<|MERGE_RESOLUTION|>--- conflicted
+++ resolved
@@ -8,15 +8,12 @@
   waveform_thumbnail_size: [100, 100]
   default_colour_map: viridis
   colourbar_height_pixels: 16
-<<<<<<< HEAD
   echo_url: https://s3.echo.stfc.ac.uk
   echo_username: operationsgateway
   echo_access_key: access_key
   echo_secret_key: secret_key
   image_bucket_name: test-bucket
-=======
   preferred_colour_map_pref_name: PREFERRED_COLOUR_MAP
->>>>>>> 8fca70e9
 mongodb:
   mongodb_url: mongodb://localhost:27017
   database_name: opsgateway
