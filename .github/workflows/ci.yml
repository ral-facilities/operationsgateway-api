--- conflicted
+++ resolved
@@ -114,24 +114,6 @@
         env:
           SSH_KEY_PUBLIC: ${{secrets.SSH_PUBLIC_KEY_FOR_AUTH_OPENSSH}}
 
-<<<<<<< HEAD
-      # Setup steps for Echo ingestion script
-      - name: Configure echo access key
-        run: yq -i ".echo.access_key = \"$ECHO_S3_ACCESS_KEY\"" .github/ci_ingest_echo_config.yml
-        env:
-          ECHO_S3_ACCESS_KEY: ${{secrets.ECHO_S3_ACCESS_KEY}}
-      - name: Configure echo secret key
-        run: yq -i ".echo.secret_key = \"$ECHO_S3_SECRET_KEY\"" .github/ci_ingest_echo_config.yml
-        env:
-          ECHO_S3_SECRET_KEY: ${{secrets.ECHO_S3_SECRET_KEY}}
-      - name: Configure bucket name for current run
-        run: yq -i '.echo.images_bucket = "og-actions-${{ github.sha }}-${{ github.run_id }}-${{ matrix.python-version }}"' .github/ci_ingest_echo_config.yml
-      - name: Copy config for Echo Ingest script to correct place
-        run: cp .github/ci_ingest_echo_config.yml util/realistic_data/config.yml
-
-      - name: Run Echo Ingest script
-        run: poetry run python util/realistic_data/ingest_echo_data.py
-=======
       # Clone repo containing test data and use script to ingest the data
       - name: Checkout OperationsGateway Test Data
         uses: actions/checkout@v3
@@ -142,7 +124,6 @@
 
       - name: Run ingestion script
         run: poetry run python util/ingest_hdf.py -p operationsgateway-test-data/dev_server -U backend -P back -j util/users_for_mongoimport.json
->>>>>>> 71c53f2d
 
       - name: Load Poetry cache for Nox tests session
         uses: actions/cache@v3
