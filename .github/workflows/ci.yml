name: CI
on:
  workflow_dispatch:
  pull_request:
  push:
    branches:
      - main

jobs:
  tests:
    strategy:
      fail-fast: false
      matrix:
        os: [ubuntu-20.04, ubuntu-22.04]
        python-version: ["3.8", "3.9", "3.10", "3.11"]
        exclude:
          - os: ubuntu-22.04
            python-version: "3.8"
          - os: ubuntu-22.04
            python-version: "3.9"
          - os: ubuntu-20.04
            python-version: "3.10"
          - os: ubuntu-20.04
            python-version: "3.11"
    runs-on: ${{ matrix.os }}

    name: Python ${{ matrix.python-version }} Tests
    steps:
      - name: Checkout OperationsGateway API
        uses: actions/checkout@v3

      # Install dependencies of python-ldap
      - name: Install python-ldap dependencies
        run: |
          sudo apt-get update
          sudo apt-get install -y libsasl2-dev python${{ matrix.python-version }}-dev libldap2-dev libssl-dev

      # Setup Python and environment dependencies (via cache)
      - name: Setup Python
        uses: actions/setup-python@v4
        with:
          python-version: ${{ matrix.python-version }}
      - name: Load Pip cache
        uses: actions/cache@v3
        with:
          path: ~/.cache/pip
          key: ${{ runner.os }}-pip-${{ matrix.python-version }}-${{ hashFiles('.github/ci_requirements.txt') }}
      - name: Install Poetry & Nox
        run: pip install -r .github/ci_requirements.txt

      # Install and start MongoDB
      - name: Start MongoDB
        uses: supercharge/mongodb-github-action@1.7.0
        with:
          mongodb-version: '5.0'

      # Read the database name from the config file and store it in an environment variable
      - name: Get database name from ci_config.yml
        run: echo "DATABASE_NAME=$(grep database_name .github/ci_config.yml | cut -d ':' -f 2 | tr -d '[:space:]')" >> $GITHUB_ENV

      # Load Poetry virtual environment dependencies and install API dependencies
      - name: Load Poetry cache
        uses: actions/cache@v3
        with:
          path: ~/.cache/pypoetry/virtualenvs
          key: ${{ runner.os }}-poetry-${{ matrix.python-version }}-${{ hashFiles('poetry.lock') }}
      - name: Install dependencies
        run: poetry install --without simulated-data

      # Configure s4cmd
      - name: Add keys to s4cmd config
        run: sed -i -e "s/replace_with_access_key/$ECHO_S3_ACCESS_KEY/" -e "s/replace_with_secret_key/$ECHO_S3_SECRET_KEY/" .github/ci_s3cfg
        env:
          ECHO_S3_ACCESS_KEY: ${{secrets.ECHO_S3_ACCESS_KEY}}
          ECHO_S3_SECRET_KEY: ${{secrets.ECHO_S3_SECRET_KEY}}
      - name: Move s3cfg to correct place
        run: cp .github/ci_s3cfg /home/runner/.s3cfg

      # Create a bucket for image storage
      - name: Create bucket for current job
        run: poetry run s4cmd --endpoint-url https://s3.echo.stfc.ac.uk mb s3://og-actions-${{ github.sha }}-${{ github.run_id }}-${{ matrix.python-version }}
        id: create_bucket

      # Configuration for API
      - name: Configure echo access key
        run: yq -i ".images.echo_access_key = \"$ECHO_S3_ACCESS_KEY\"" .github/ci_config.yml
        env:
          ECHO_S3_ACCESS_KEY: ${{secrets.ECHO_S3_ACCESS_KEY}}
      - name: Configure echo secret key
        run: yq -i ".images.echo_secret_key = \"$ECHO_S3_SECRET_KEY\"" .github/ci_config.yml
        env:
          ECHO_S3_SECRET_KEY: ${{secrets.ECHO_S3_SECRET_KEY}}
      - name: Configure bucket name for current run
        run: yq -i '.images.image_bucket_name = "og-actions-${{ github.sha }}-${{ github.run_id }}-${{ matrix.python-version }}"' .github/ci_config.yml
      - name: Move CI config.yml to correct place
        run: cp .github/ci_config.yml operationsgateway_api/config.yml
      - name: Setup logging configuration
        run: cp operationsgateway_api/logging.ini.example operationsgateway_api/logging.ini
      - name: Create log file
        run: touch "$GITHUB_WORKSPACE/logs.log"

      - name: Create SSH private key file for auth
        run: 'echo "$SSH_KEY_PRIVATE" > /home/runner/work/operationsgateway-api/id_rsa'
        shell: bash
        env:
          SSH_KEY_PRIVATE: ${{secrets.SSH_PRIVATE_KEY_FOR_AUTH_OPENSSH}}

      - name: Set permissions on private key file
        run: chmod 600 /home/runner/work/operationsgateway-api/id_rsa

      - name: Create SSH public key file for auth
        run: 'echo "$SSH_KEY_PUBLIC" > /home/runner/work/operationsgateway-api/id_rsa.pub'
        shell: bash
        env:
          SSH_KEY_PUBLIC: ${{secrets.SSH_PUBLIC_KEY_FOR_AUTH_OPENSSH}}

<<<<<<< HEAD
      # Setup steps for Echo ingestion script
      - name: Configure echo access key
        run: yq -i ".echo.access_key = \"$ECHO_S3_ACCESS_KEY\"" .github/ci_ingest_echo_config.yml
        env:
          ECHO_S3_ACCESS_KEY: ${{secrets.ECHO_S3_ACCESS_KEY}}
      - name: Configure echo secret key
        run: yq -i ".echo.secret_key = \"$ECHO_S3_SECRET_KEY\"" .github/ci_ingest_echo_config.yml
        env:
          ECHO_S3_SECRET_KEY: ${{secrets.ECHO_S3_SECRET_KEY}}
      - name: Configure bucket name for current run
        run: yq -i '.echo.images_bucket = "og-actions-${{ github.sha }}-${{ github.run_id }}-${{ matrix.python-version }}"' .github/ci_ingest_echo_config.yml
      - name: Copy config for Echo Ingest script to correct place
        run: cp .github/ci_ingest_echo_config.yml util/realistic_data/config.yml

      - name: Run Echo Ingest script
        run: poetry run python util/realistic_data/ingest_echo_data.py
=======
      # Clone repo containing test data and use script to ingest the data
      - name: Checkout OperationsGateway Test Data
        uses: actions/checkout@v3
        with:
          repository: ral-facilities/operationsgateway-test-data
          path: operationsgateway-test-data
          ssh-key: ${{ secrets.SSH_PRIV_OG_TEST_DATA_ACTIONS }}

      - name: Run ingestion script
        run: poetry run python util/ingest_hdf.py -p operationsgateway-test-data/dev_server -U backend -P back -j util/users_for_mongoimport.json
>>>>>>> 71c53f2d

      - name: Load Poetry cache for Nox tests session
        uses: actions/cache@v3
        with:
          path: /home/runner/work/operationsgateway-api/operationsgateway-api/.nox/tests*
          key: ${{ runner.os }}-poetry-nox-tests-${{ matrix.python-version }}-${{ hashFiles('poetry.lock') }}

      # Run Nox tests session, saves and uploads a coverage report to codecov
      - name: Run Nox tests session
        run: nox -p ${{ matrix.python-version }} -s tests -- --cov=operationsgateway_api --cov-report=xml
      - name: Upload code coverage report
        if: matrix.python-version == '3.8'
        uses: codecov/codecov-action@v3
        with:
          token: ${{ secrets.CODECOV_TOKEN }}

      # s3cmd is installed only to remove the bucket as this functionality isn't present
      # in s4cmd. There is an issue open regarding this functionality:
      # https://github.com/bloomreach/s4cmd/issues/316
      # s3cmd is easy to install and uses the same config file as s4cmd so is workaround
      # until the feature is implemented
      - name: Install s3cmd
        run: sudo apt-get install -y s3cmd
        if: steps.create_bucket.outcome == 'success' || failure()
      # --recursive & --force used so non-empty buckets can be deleted
      - name: Remove bucket for current job
        run: s3cmd rb --recursive --force s3://og-actions-${{ github.sha }}-${{ github.run_id }}-${{ matrix.python-version }}
        if: steps.create_bucket.outcome == 'success' || failure()


  linting:
    runs-on: ubuntu-latest
    name: Code Linting
    steps:
      - name: Setup Python
        uses: actions/setup-python@v4
        with:
          python-version: "3.8.14"
      - name: Checkout OperationsGateway API
        uses: actions/checkout@v3

      - name: Load Pip cache
        uses: actions/cache@v3
        with:
          path: ~/.cache/pip
          key: ${{ runner.os }}-pip-${{ matrix.python-version }}-${{ hashFiles('.github/ci_requirements.txt') }}
      - name: Install Poetry & Nox
        run: pip install -r .github/ci_requirements.txt

      - name: Load Poetry cache for Nox lint session
        uses: actions/cache@v3
        with:
          path: /home/runner/work/operationsgateway-api/operationsgateway-api/.nox/lint*
          key: ${{ runner.os }}-poetry-nox-lint-${{ matrix.python-version }}-${{ hashFiles('poetry.lock') }}

      - name: Run Nox lint session
        run: nox -s lint


  formatting:
    runs-on: ubuntu-latest
    name: Code Formatting
    steps:
      - name: Setup Python
        uses: actions/setup-python@v4
        with:
          python-version: "3.8.14"
      - name: Checkout OperationsGateway API
        uses: actions/checkout@v3

      - name: Load Pip cache
        uses: actions/cache@v3
        with:
          path: ~/.cache/pip
          key: ${{ runner.os }}-pip-${{ matrix.python-version }}-${{ hashFiles('.github/ci_requirements.txt') }}
      - name: Install Poetry & Nox
        run: pip install -r .github/ci_requirements.txt

      - name: Load Poetry cache for Nox black session
        uses: actions/cache@v3
        with:
          path: /home/runner/work/operationsgateway-api/operationsgateway-api/.nox/black*
          key: ${{ runner.os }}-poetry-nox-black-${{ matrix.python-version }}-${{ hashFiles('poetry.lock') }}

      - name: Run Nox black session
        run: nox -s black


  safety:
    runs-on: ubuntu-latest
    name: Dependency Safety
    steps:
      - name: Setup Python
        uses: actions/setup-python@v4
        with:
          python-version: "3.8.14"
      - name: Checkout OperationsGateway API
        uses: actions/checkout@v3

      - name: Load Pip cache
        uses: actions/cache@v3
        with:
          path: ~/.cache/pip
          key: ${{ runner.os }}-pip-${{ matrix.python-version }}-${{ hashFiles('.github/ci_requirements.txt') }}
      - name: Install Poetry & Nox
        run: pip install -r .github/ci_requirements.txt

      - name: Load Poetry cache for Nox safety session
        uses: actions/cache@v3
        with:
          path: /home/runner/work/operationsgateway-api/operationsgateway-api/.nox/safety*
          key: ${{ runner.os }}-poetry-nox-safety-${{ matrix.python-version }}-${{ hashFiles('poetry.lock') }}

      - name: Run Nox safety session
        run: nox -s safety<|MERGE_RESOLUTION|>--- conflicted
+++ resolved
@@ -114,7 +114,6 @@
         env:
           SSH_KEY_PUBLIC: ${{secrets.SSH_PUBLIC_KEY_FOR_AUTH_OPENSSH}}
 
-<<<<<<< HEAD
       # Setup steps for Echo ingestion script
       - name: Configure echo access key
         run: yq -i ".echo.access_key = \"$ECHO_S3_ACCESS_KEY\"" .github/ci_ingest_echo_config.yml
@@ -131,18 +130,6 @@
 
       - name: Run Echo Ingest script
         run: poetry run python util/realistic_data/ingest_echo_data.py
-=======
-      # Clone repo containing test data and use script to ingest the data
-      - name: Checkout OperationsGateway Test Data
-        uses: actions/checkout@v3
-        with:
-          repository: ral-facilities/operationsgateway-test-data
-          path: operationsgateway-test-data
-          ssh-key: ${{ secrets.SSH_PRIV_OG_TEST_DATA_ACTIONS }}
-
-      - name: Run ingestion script
-        run: poetry run python util/ingest_hdf.py -p operationsgateway-test-data/dev_server -U backend -P back -j util/users_for_mongoimport.json
->>>>>>> 71c53f2d
 
       - name: Load Poetry cache for Nox tests session
         uses: actions/cache@v3
