name: CI
on:
  workflow_dispatch:
  pull_request:
  push:
    branches:
      - main

jobs:
  tests:
    strategy:
      fail-fast: false
      matrix:
        os: [ubuntu-20.04, ubuntu-22.04]
        python-version: ["3.8", "3.9", "3.10", "3.11"]
        exclude:
          - os: ubuntu-22.04
            python-version: "3.8"
          - os: ubuntu-22.04
            python-version: "3.9"
          - os: ubuntu-20.04
            python-version: "3.10"
          - os: ubuntu-20.04
            python-version: "3.11"
    runs-on: ${{ matrix.os }}

    name: Python ${{ matrix.python-version }} Tests
    steps:
      - name: Checkout OperationsGateway API
        uses: actions/checkout@v3

      # Install dependencies of python-ldap
      - name: Install python-ldap dependencies
        run: |
          sudo apt-get update
          sudo apt-get install -y libsasl2-dev python${{ matrix.python-version }}-dev libldap2-dev libssl-dev

      # Setup Python and environment dependencies (via cache)
      - name: Setup Python
        uses: actions/setup-python@v4
        with:
          python-version: ${{ matrix.python-version }}
      - name: Load Pip cache
        uses: actions/cache@v3
        with:
          path: ~/.cache/pip
          key: ${{ runner.os }}-pip-${{ matrix.python-version }}-${{ hashFiles('.github/ci_requirements.txt') }}
      - name: Install Poetry & Nox
        run: pip install -r .github/ci_requirements.txt

      # Install and start MongoDB
      - name: Start MongoDB
        uses: supercharge/mongodb-github-action@1.7.0
        with:
          mongodb-version: '5.0'

      # Used to install mongoimport when Ubuntu 22.04 is used, identified at https://github.com/actions/runner-images/issues/6626#issuecomment-1327744126
      - name: Install MongoDB Database Tools
        if: matrix.os == 'ubuntu-22.04'
        run: |
          sudo apt-get update
          sudo apt-get install -y wget gnupg
          wget -qO - https://www.mongodb.org/static/pgp/server-5.0.asc | sudo apt-key add -
          echo "deb [ arch=amd64,arm64 ] https://repo.mongodb.org/apt/ubuntu jammy/mongodb-org/5.0 multiverse" | sudo tee /etc/apt/sources.list.d/mongodb-org-5.0.list
          sudo apt-get update
          sudo apt-get install -y mongodb-database-tools

      # Read the database name from the config file and store it in an environment variable
      - name: Get database name from ci_config.yml
        run: echo "DATABASE_NAME=$(grep database_name .github/ci_config.yml | cut -d ':' -f 2 | tr -d '[:space:]')" >> $GITHUB_ENV

      # Load Poetry virtual environment dependencies and install API dependencies
      - name: Load Poetry cache
        uses: actions/cache@v3
        with:
          path: ~/.cache/pypoetry/virtualenvs
          key: ${{ runner.os }}-poetry-${{ matrix.python-version }}-${{ hashFiles('poetry.lock') }}
      - name: Install dependencies
        run: poetry install --without simulated-data

      # Setup minio and create bucket
      - name: Setup minio
        run: |
          docker run -d -p 9000:9000 --name minio \
                     -e "MINIO_ACCESS_KEY=minioadmin" \
                     -e "MINIO_SECRET_KEY=minioadmin" \
                     -v /tmp/data:/data \
                     -v /tmp/config:/root/.minio \
                     minio/minio server /data
          export AWS_ACCESS_KEY_ID=minioadmin
          export AWS_SECRET_ACCESS_KEY=minioadmin
          export AWS_EC2_METADATA_DISABLED=true
          aws --endpoint-url http://127.0.0.1:9000/ s3 mb s3://og-actions-test

      - name: Move CI config.yml to correct place
        run: cp .github/ci_config.yml operationsgateway_api/config.yml
      - name: Setup logging configuration
        run: cp operationsgateway_api/logging.ini.example operationsgateway_api/logging.ini
      - name: Create log file
        run: touch "$GITHUB_WORKSPACE/logs.log"

      - name: Create SSH private key file for auth
        run: 'echo "$SSH_KEY_PRIVATE" > /home/runner/work/operationsgateway-api/id_rsa'
        shell: bash
        env:
          SSH_KEY_PRIVATE: ${{secrets.SSH_PRIVATE_KEY_FOR_AUTH_OPENSSH}}

      - name: Set permissions on private key file
        run: chmod 600 /home/runner/work/operationsgateway-api/id_rsa

      - name: Create SSH public key file for auth
        run: 'echo "$SSH_KEY_PUBLIC" > /home/runner/work/operationsgateway-api/id_rsa.pub'
        shell: bash
        env:
          SSH_KEY_PUBLIC: ${{secrets.SSH_PUBLIC_KEY_FOR_AUTH_OPENSSH}}

      # Setup steps for Echo ingestion script
      - name: Configure echo access key
        run: yq -i ".echo.access_key = \"$ECHO_S3_ACCESS_KEY\"" .github/ci_ingest_echo_config.yml
        env:
          ECHO_S3_ACCESS_KEY: ${{secrets.ECHO_S3_ACCESS_KEY}}
      - name: Configure echo secret key
        run: yq -i ".echo.secret_key = \"$ECHO_S3_SECRET_KEY\"" .github/ci_ingest_echo_config.yml
        env:
          ECHO_S3_SECRET_KEY: ${{secrets.ECHO_S3_SECRET_KEY}}
<<<<<<< HEAD
=======
      - name: Configure bucket name for current run
        run: yq -i '.echo.images_bucket = "og-actions-${{ github.sha }}-${{ github.run_id }}-${{ matrix.python-version }}"' .github/ci_ingest_echo_config.yml
>>>>>>> 8572af04
      - name: Copy config for Echo Ingest script to correct place
        run: cp .github/ci_ingest_echo_config.yml util/realistic_data/config.yml

      - name: Run Echo Ingest script
        run: poetry run python util/realistic_data/ingest_echo_data.py

      - name: Load Poetry cache for Nox tests session
        uses: actions/cache@v3
        with:
          path: /home/runner/work/operationsgateway-api/operationsgateway-api/.nox/tests*
          key: ${{ runner.os }}-poetry-nox-tests-${{ matrix.python-version }}-${{ hashFiles('poetry.lock') }}

      # Run Nox tests session, saves and uploads a coverage report to codecov
      - name: Run Nox tests session
        run: nox -p ${{ matrix.python-version }} -s tests -- --cov=operationsgateway_api --cov-report=xml
      - name: Upload code coverage report
        if: matrix.python-version == '3.8'
        uses: codecov/codecov-action@v3
        with:
          token: ${{ secrets.CODECOV_TOKEN }}


  linting:
    runs-on: ubuntu-latest
    name: Code Linting
    steps:
      - name: Setup Python
        uses: actions/setup-python@v4
        with:
          python-version: "3.8.14"
      - name: Checkout OperationsGateway API
        uses: actions/checkout@v3

      - name: Load Pip cache
        uses: actions/cache@v3
        with:
          path: ~/.cache/pip
          key: ${{ runner.os }}-pip-${{ matrix.python-version }}-${{ hashFiles('.github/ci_requirements.txt') }}
      - name: Install Poetry & Nox
        run: pip install -r .github/ci_requirements.txt

      - name: Load Poetry cache for Nox lint session
        uses: actions/cache@v3
        with:
          path: /home/runner/work/operationsgateway-api/operationsgateway-api/.nox/lint*
          key: ${{ runner.os }}-poetry-nox-lint-${{ matrix.python-version }}-${{ hashFiles('poetry.lock') }}

      - name: Run Nox lint session
        run: nox -s lint


  formatting:
    runs-on: ubuntu-latest
    name: Code Formatting
    steps:
      - name: Setup Python
        uses: actions/setup-python@v4
        with:
          python-version: "3.8.14"
      - name: Checkout OperationsGateway API
        uses: actions/checkout@v3

      - name: Load Pip cache
        uses: actions/cache@v3
        with:
          path: ~/.cache/pip
          key: ${{ runner.os }}-pip-${{ matrix.python-version }}-${{ hashFiles('.github/ci_requirements.txt') }}
      - name: Install Poetry & Nox
        run: pip install -r .github/ci_requirements.txt

      - name: Load Poetry cache for Nox black session
        uses: actions/cache@v3
        with:
          path: /home/runner/work/operationsgateway-api/operationsgateway-api/.nox/black*
          key: ${{ runner.os }}-poetry-nox-black-${{ matrix.python-version }}-${{ hashFiles('poetry.lock') }}

      - name: Run Nox black session
        run: nox -s black


  safety:
    runs-on: ubuntu-latest
    name: Dependency Safety
    steps:
      - name: Setup Python
        uses: actions/setup-python@v4
        with:
          python-version: "3.8.14"
      - name: Checkout OperationsGateway API
        uses: actions/checkout@v3

      - name: Load Pip cache
        uses: actions/cache@v3
        with:
          path: ~/.cache/pip
          key: ${{ runner.os }}-pip-${{ matrix.python-version }}-${{ hashFiles('.github/ci_requirements.txt') }}
      - name: Install Poetry & Nox
        run: pip install -r .github/ci_requirements.txt

      - name: Load Poetry cache for Nox safety session
        uses: actions/cache@v3
        with:
          path: /home/runner/work/operationsgateway-api/operationsgateway-api/.nox/safety*
          key: ${{ runner.os }}-poetry-nox-safety-${{ matrix.python-version }}-${{ hashFiles('poetry.lock') }}

      - name: Run Nox safety session
        run: nox -s safety<|MERGE_RESOLUTION|>--- conflicted
+++ resolved
@@ -123,11 +123,6 @@
         run: yq -i ".echo.secret_key = \"$ECHO_S3_SECRET_KEY\"" .github/ci_ingest_echo_config.yml
         env:
           ECHO_S3_SECRET_KEY: ${{secrets.ECHO_S3_SECRET_KEY}}
-<<<<<<< HEAD
-=======
-      - name: Configure bucket name for current run
-        run: yq -i '.echo.images_bucket = "og-actions-${{ github.sha }}-${{ github.run_id }}-${{ matrix.python-version }}"' .github/ci_ingest_echo_config.yml
->>>>>>> 8572af04
       - name: Copy config for Echo Ingest script to correct place
         run: cp .github/ci_ingest_echo_config.yml util/realistic_data/config.yml
 
