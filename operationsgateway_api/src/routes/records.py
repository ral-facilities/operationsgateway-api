from http import HTTPStatus
import logging
from typing import List, Optional

from fastapi import APIRouter, Depends, Path, Query, Response
from pydantic import Json
from typing_extensions import Annotated

from operationsgateway_api.src.auth.authorisation import (
    authorise_route,
    authorise_token,
)
from operationsgateway_api.src.error_handling import endpoint_error_handling
from operationsgateway_api.src.exceptions import QueryParameterError
from operationsgateway_api.src.models import PartialRecordModel
from operationsgateway_api.src.records.echo_interface import EchoInterface
from operationsgateway_api.src.records.image import Image
from operationsgateway_api.src.records.record import Record as Record
from operationsgateway_api.src.records.waveform import Waveform
from operationsgateway_api.src.routes.common_parameters import ParameterHandler


log = logging.getLogger()
router = APIRouter()
AuthoriseToken = Annotated[str, Depends(authorise_token)]


@router.get(
    "/records",
    summary="Get records using database-like filters",
    response_description="List of records",
    tags=["Records"],
    response_model_exclude_unset=True,
)
@endpoint_error_handling
async def get_records(
    access_token: AuthoriseToken,
    conditions: Json = Query(
        {},
        description="Conditions to apply to the query",
    ),
    skip: int = Query(
        0,
        description="How many documents should be skipped before returning results",
    ),
    limit: int = Query(
        0,
        description="How many documents the result should be limited to",
    ),
    order: Optional[List[str]] = Query(
        None,
        description="Specify order of results in the format of `field_name ASC`",
    ),
    projection: Optional[List[str]] = Query(
        None,
        description="Select specific fields in the record e.g. `metadata.shotnum`",
    ),
    truncate: Optional[bool] = Query(
        False,
        description="Parameter used for development to reduce the output of"
        " thumbnail strings to 50 characters",
    ),
    lower_level: Optional[int] = Query(
        0,
        description="The lower level threshold for false colour (0-255)",
        ge=0,
        le=255,
    ),
    upper_level: Optional[int] = Query(
        255,
        description="The upper level threshold for false colour (0-255)",
        ge=0,
        le=255,
    ),
    colourmap_name: Optional[str] = Query(
        None,
        description="The name of the matplotlib colour map to apply to the image"
        " thumbnails",
    ),
    functions: Optional[List[Json]] = Query(
        None,
        description="Functions to evaluate on the record data being returned",
    ),
) -> list[PartialRecordModel]:
    """
    This endpoint uses MongoDB's find() method to query the records
    collection. As a result, this endpoint exposes some of this functionality, which
    you can find more information about at:
    https://www.mongodb.com/docs/manual/reference/method/db.collection.find
    """

    log.info("Getting records by query")

    query_order = list(ParameterHandler.extract_order_data(order)) if order else ""
    ParameterHandler.encode_date_for_conditions(conditions)

    records_data = await Record.find_record(
        conditions,
        skip,
        limit,
        query_order,
        projection,
    )

    if colourmap_name is None:
        colourmap_name = await Image.get_preferred_colourmap(access_token)

    for record_data in records_data:
<<<<<<< HEAD
        if record_data.get("channels"):
            await Record.generate_presigned_urls(record=record_data)
=======
        if record_data.channels:
>>>>>>> 68d3dd32
            await Record.apply_false_colour_to_thumbnails(
                record_data,
                lower_level,
                upper_level,
                colourmap_name,
            )

            if truncate:
                Record.truncate_thumbnails(record_data)

        if functions:
            await Record.apply_functions(
                record=record_data,
                functions=functions,
                original_image=False,
                lower_level=lower_level,
                upper_level=upper_level,
                limit_bit_depth=8,  # We are returning thumbnails, so limits are 8 bit
                colourmap_name=colourmap_name,
                return_thumbnails=True,
                truncate=truncate,
            )

    return records_data


@router.get(
    "/records/count",
    summary="Count the number of records stored based on given conditions to restrict"
    " the search",
    response_description="Record count",
    tags=["Records"],
)
@endpoint_error_handling
async def count_records(
    access_token: AuthoriseToken,
    conditions: Json = Query({}, description="Conditions to apply to the query"),
):
    """
    This endpoint uses the `conditions` query parameter (i.e. like a WHERE filter) in
    the same way as GET `/records`. For example, there is a WHERE filter is not
    applicable to a GET by ID request in DataGateway API
    """

    log.info("Counting records using given conditions")
    ParameterHandler.encode_date_for_conditions(conditions)

    return await Record.count_records(conditions)


@router.get(
    "/records/range_converter",
    summary="Convert shot number range to date range and vice versa",
    response_description="Range opposite to input",
    tags=["Records"],
)
@endpoint_error_handling
async def convert_search_ranges(
    access_token: AuthoriseToken,
    shotnum_range: Json = Query(
        "{}",
        description='Min and max shot number range (e.g. {"min": 200, "max": 500})',
    ),
    date_range: Json = Query(
        "{}",
        description="From and to date range (e.g."
        ' {"from": "2022-04-07 14:16:19", "to": "2022-04-07 21:00:00"})',
    ),
):
    if date_range and shotnum_range:
        raise QueryParameterError(
            "Query parameters cannot contain both date_range and shotnum_range",
        )

    return await Record.convert_search_ranges(date_range, shotnum_range)


@router.get(
    "/records/{id_}",
    summary="Get a record specified by its ID",
    response_description="Single record object",
    tags=["Records"],
    response_model_exclude_unset=True,
)
@endpoint_error_handling
async def get_record_by_id(
    access_token: AuthoriseToken,
    id_: Annotated[
        str,
        Path(
            ...,
            description="`_id` of the record to fetch from the database",
        ),
    ],
    conditions: Json = Query("{}", description="Conditions to apply to the query"),
    truncate: Optional[bool] = Query(
        False,
        description="Parameter used for development to reduce the output of"
        " thumbnail strings to 50 characters",
    ),
    lower_level: Optional[int] = Query(
        0,
        description="The lower level threshold for false colour (0-255)",
        ge=0,
        le=255,
    ),
    upper_level: Optional[int] = Query(
        255,
        description="The upper level threshold for false colour (0-255)",
        ge=0,
        le=255,
    ),
    colourmap_name: Optional[str] = Query(
        None,
        description="The name of the matplotlib colour map to apply to the image"
        " thumbnails",
    ),
) -> PartialRecordModel:
    """
    Get a single record by its ID. The `conditions` query parameter exists but a
    specific use case is uncertain at this stage because the ID is the element that
    tells MongoDB which record to retrieve
    """

    log.info("Getting record by ID: %s", id_)

    record_data = await Record.find_record_by_id(id_, conditions)

<<<<<<< HEAD
    if record_data.get("channels"):
        await Record.generate_presigned_urls(record=record_data)
=======
    if record_data.channels:
>>>>>>> 68d3dd32
        if colourmap_name is None:
            colourmap_name = await Image.get_preferred_colourmap(access_token)

        await Record.apply_false_colour_to_thumbnails(
            record_data,
            lower_level,
            upper_level,
            colourmap_name,
        )

        if truncate:
            Record.truncate_thumbnails(record_data)

    return record_data


@router.delete(
    "/records/{id_}",
    summary="Delete a record specified by its ID",
    response_description="No content",
    status_code=204,
    tags=["Records"],
)
@endpoint_error_handling
async def delete_record_by_id(
    id_: Annotated[
        str,
        Path(
            ...,
            description="`_id` of the record to delete from the database",
        ),
    ],
    access_token: Annotated[str, Depends(authorise_route)],
):
    log.info("Deleting record by ID: %s", id_)

    await Record.delete_record(id_)
    echo = EchoInterface()
    log.info("Deleting waveforms for record ID '%s'", id_)
    echo.delete_directory(f"{Waveform.echo_prefix}/{id_}/")
    log.info("Deleting images for record ID '%s'", id_)
    echo.delete_directory(f"{Image.echo_prefix}/{id_}/")

    return Response(status_code=HTTPStatus.NO_CONTENT.value)<|MERGE_RESOLUTION|>--- conflicted
+++ resolved
@@ -106,12 +106,8 @@
         colourmap_name = await Image.get_preferred_colourmap(access_token)
 
     for record_data in records_data:
-<<<<<<< HEAD
-        if record_data.get("channels"):
+        if record_data.channels:
             await Record.generate_presigned_urls(record=record_data)
-=======
-        if record_data.channels:
->>>>>>> 68d3dd32
             await Record.apply_false_colour_to_thumbnails(
                 record_data,
                 lower_level,
@@ -240,12 +236,8 @@
 
     record_data = await Record.find_record_by_id(id_, conditions)
 
-<<<<<<< HEAD
-    if record_data.get("channels"):
+    if record_data.channels:
         await Record.generate_presigned_urls(record=record_data)
-=======
-    if record_data.channels:
->>>>>>> 68d3dd32
         if colourmap_name is None:
             colourmap_name = await Image.get_preferred_colourmap(access_token)
 
