import ctypes
import logging
from multiprocessing.pool import ThreadPool

from fastapi import APIRouter, Depends, status, UploadFile
from fastapi.responses import JSONResponse
from typing_extensions import Annotated

from operationsgateway_api.src.auth.authorisation import authorise_route
from operationsgateway_api.src.channels.channel_manifest import ChannelManifest
from operationsgateway_api.src.config import Config
from operationsgateway_api.src.error_handling import endpoint_error_handling
from operationsgateway_api.src.records.image import Image
from operationsgateway_api.src.records.ingestion.channel_checks import ChannelChecks
from operationsgateway_api.src.records.ingestion.file_checks import FileChecks
from operationsgateway_api.src.records.ingestion.hdf_handler import HDFDataHandler
from operationsgateway_api.src.records.ingestion.partial_import_checks import (
    PartialImportChecks,
)
from operationsgateway_api.src.records.ingestion.record_checks import RecordChecks
from operationsgateway_api.src.records.nullable_image import NullableImage
from operationsgateway_api.src.records.record import Record
from operationsgateway_api.src.records.vector import Vector
from operationsgateway_api.src.records.waveform import Waveform


log = logging.getLogger()
router = APIRouter()
AuthoriseRoute = Annotated[str, Depends(authorise_route)]


@router.post(
    "/submit/hdf",
    summary="Submit a HDF file for ingestion into MongoDB",
    response_description="ID of the record document that has been inserted/updated",
    tags=["Ingestion"],
)
@endpoint_error_handling
async def submit_hdf(
    file: UploadFile,
    access_token: AuthoriseRoute,
):
    """
    This endpoint accepts a HDF file, processes it and stores the data in MongoDB (with
    images being stored on disk). The HDF file should follow the format specified for
    the OperationsGateway project. Example files can be obtained via
    https://github.com/CentralLaserFacility/OG-HDF5, when you provide this tool with
    exported ecat data
    """

    log.info("Submitting CLF data in HDF file to be processed then stored in MongoDB")
    log.debug("Filename: %s, Content: %s", file.filename, file.content_type)

    hdf_handler = HDFDataHandler(file.file)
    (
        record_data,
        waveforms,
        images,
<<<<<<< HEAD
        nullable_images,
=======
        vectors,
>>>>>>> 7b63061a
        internal_failed_channel,
    ) = await hdf_handler.extract_data()

    record_original = Record(record_data)
    stored_record = await record_original.find_existing_record()

    file_checker = FileChecks(record_data)
    warning = file_checker.epac_data_version_checks()
    record_checker = RecordChecks(record_data)
    record_checker.active_area_checks()
    record_checker.optional_metadata_checks()

    channel_checker = ChannelChecks(
        ingested_record=record_data,
        ingested_waveforms=waveforms,
        ingested_images=images,
<<<<<<< HEAD
        ingested_nullable_images=nullable_images,
=======
        ingested_vectors=vectors,
>>>>>>> 7b63061a
        internal_failed_channels=internal_failed_channel,
    )
    manifest = await ChannelManifest.get_most_recent_manifest()
    channel_checker.set_channels(manifest)
    channel_dict = await channel_checker.channel_checks()

    if stored_record:
        partial_import_checker = PartialImportChecks(record_data, stored_record)
        accept_type = partial_import_checker.metadata_checks()
        checker_response = partial_import_checker.channel_checks(channel_dict)
    else:
        checker_response = channel_dict

    checker_response["warnings"] = list(warning) if warning else []

<<<<<<< HEAD
    record_data, images, nullable_images, waveforms = HDFDataHandler._update_data(
=======
    record_data, images, waveforms, vectors = HDFDataHandler._update_data(
>>>>>>> 7b63061a
        checker_response,
        record_data,
        images,
        nullable_images,
        waveforms,
        vectors=vectors,
    )

    record = Record(record_data)

    log.debug("Processing waveforms")
    failed_waveform_uploads = []
    for w in waveforms:
        waveform = Waveform(w)
        # Call insert_waveform and track failures
        failed_upload = waveform.insert_waveform()  # Returns channel name if failed
        # if the upload to echo fails, don't process the waveform any further
        if failed_upload:
            failed_waveform_uploads.append(failed_upload)
        else:
            waveform.create_thumbnail()
            record.store_thumbnail(waveform)  # in the record not echo

    # This section distributes the Image.upload_image calls across
    # the threads in the pool.It takes the image_instances list,
    # applies the Image.upload_image function to each item, and collects
    # the return values in upload_results. The map function blocks the main
    # thread until all the tasks in the pool are complete.
    log.debug("Processing images")
    failed_image_uploads = []
    image_instances = [Image(i) for i in images]
    for image in image_instances:
        image.create_thumbnail()
        record.store_thumbnail(image)  # in the record not echo
    if len(image_instances) > 0:
        pool = ThreadPool(processes=Config.config.images.upload_image_threads)
        upload_results = pool.map(Image.upload_image, image_instances)
        # Filter out successful uploads, collect only failed ones
        failed_image_uploads = [channel for channel in upload_results if channel]
        pool.close()
        image_instances = None

<<<<<<< HEAD
    log.debug("Processing nullable images")
    failed_nullable_image_uploads = []
    nullable_image_instances = [NullableImage(i) for i in nullable_images]
    for nullable_image in nullable_image_instances:
        nullable_image.create_thumbnail()
        record.store_thumbnail(nullable_image)  # in the record not echo
    if len(nullable_image_instances) > 0:
        pool = ThreadPool(processes=Config.config.nullable_images.upload_image_threads)
        upload_results = pool.map(NullableImage.upload_image, nullable_image_instances)
        # Filter out successful uploads, collect only failed ones
        failed_nullable_image_uploads = [
            channel for channel in upload_results if channel
        ]
        pool.close()
        nullable_image_instances = None
=======
    log.debug("Processing vectors")
    failed_vector_uploads = []
    for vector_model in vectors:
        vector = Vector(vector_model)
        failed_upload = vector.insert_vector()  # Returns channel name if failed
        # if the upload to echo fails, don't process any further
        if failed_upload:
            failed_vector_uploads.append(failed_upload)
        else:
            vector.create_thumbnail()
            record.store_thumbnail(vector)  # in the record not echo
>>>>>>> 7b63061a

    # Combine failed channels from waveforms and images and remove them from the record
    # Update the channel checker to reflect failed uploads
    all_failed_upload_channels = (
<<<<<<< HEAD
        failed_waveform_uploads + failed_image_uploads + failed_nullable_image_uploads
=======
        failed_waveform_uploads + failed_image_uploads + failed_vector_uploads
>>>>>>> 7b63061a
    )
    for channel in all_failed_upload_channels:
        record.remove_channel(channel)
        if channel in checker_response["accepted_channels"]:
            # Remove from accepted_channels and add to rejected_channels
            checker_response["accepted_channels"].remove(channel)
            checker_response["rejected_channels"][channel] = ["Upload to Echo failed"]
        elif channel in checker_response["rejected_channels"]:
            # Append the failure reason to the existing reasons
            checker_response["rejected_channels"][channel].append(
                "Upload to Echo failed",
            )

    if stored_record and accept_type == "accept_merge":
        log.debug(
            "Record matching ID %s already exists in the database, updating existing"
            " document",
            record.record.id_,
        )
        await record.update()
        content = {
            "message": f"Updated {stored_record.id_}",
            "response": checker_response,
        }
        ctypes.CDLL("libc.so.6").malloc_trim(0)
        return content
    else:
        log.debug("Inserting new record into MongoDB")
        await record.insert()
        record_id = record.record.id_
        content = {
            "message": f"Added as {record_id}",
            "response": checker_response,
        }

        # Emptying variables to save memory
        images = []
<<<<<<< HEAD
        nullable_images = []
        hdf_handler.images = []
        hdf_handler.nullable_images = []
=======
        vectors = []
        hdf_handler.images = []
        hdf_handler.vectors = []
>>>>>>> 7b63061a
        hdf_handler = None
        channel_checker = None
        waveforms = None
        ctypes.CDLL("libc.so.6").malloc_trim(0)
        return JSONResponse(
            content,
            status_code=status.HTTP_201_CREATED,
            headers={"Location": f"/records/{record_id}"},
        )


@router.post(
    "/submit/manifest",
    summary="Submit a channel manifest file for ingestion into MongoDB",
    response_description="ID of the channel metadata document inserted/updated into DB",
    tags=["Ingestion"],
)
@endpoint_error_handling
async def submit_manifest(
    file: UploadFile,
    access_token: AuthoriseRoute,
    bypass_channel_check: bool = False,
):
    log.info("Submitting channel manifest file into database")
    log.debug("Filename: %s, Content: %s", file.filename, file.content_type)

    channel_manifest = ChannelManifest(file.file)
    await channel_manifest.validate(bypass_channel_check)

    await channel_manifest.insert()
    return JSONResponse(
        channel_manifest.data.id_,
        status_code=status.HTTP_201_CREATED,
    )<|MERGE_RESOLUTION|>--- conflicted
+++ resolved
@@ -56,11 +56,8 @@
         record_data,
         waveforms,
         images,
-<<<<<<< HEAD
         nullable_images,
-=======
         vectors,
->>>>>>> 7b63061a
         internal_failed_channel,
     ) = await hdf_handler.extract_data()
 
@@ -77,11 +74,8 @@
         ingested_record=record_data,
         ingested_waveforms=waveforms,
         ingested_images=images,
-<<<<<<< HEAD
         ingested_nullable_images=nullable_images,
-=======
         ingested_vectors=vectors,
->>>>>>> 7b63061a
         internal_failed_channels=internal_failed_channel,
     )
     manifest = await ChannelManifest.get_most_recent_manifest()
@@ -97,11 +91,7 @@
 
     checker_response["warnings"] = list(warning) if warning else []
 
-<<<<<<< HEAD
-    record_data, images, nullable_images, waveforms = HDFDataHandler._update_data(
-=======
-    record_data, images, waveforms, vectors = HDFDataHandler._update_data(
->>>>>>> 7b63061a
+    record_data, images, nullable_images, waveforms, vectors = HDFDataHandler._update_data(
         checker_response,
         record_data,
         images,
@@ -144,7 +134,6 @@
         pool.close()
         image_instances = None
 
-<<<<<<< HEAD
     log.debug("Processing nullable images")
     failed_nullable_image_uploads = []
     nullable_image_instances = [NullableImage(i) for i in nullable_images]
@@ -160,7 +149,7 @@
         ]
         pool.close()
         nullable_image_instances = None
-=======
+
     log.debug("Processing vectors")
     failed_vector_uploads = []
     for vector_model in vectors:
@@ -172,16 +161,11 @@
         else:
             vector.create_thumbnail()
             record.store_thumbnail(vector)  # in the record not echo
->>>>>>> 7b63061a
 
     # Combine failed channels from waveforms and images and remove them from the record
     # Update the channel checker to reflect failed uploads
     all_failed_upload_channels = (
-<<<<<<< HEAD
-        failed_waveform_uploads + failed_image_uploads + failed_nullable_image_uploads
-=======
-        failed_waveform_uploads + failed_image_uploads + failed_vector_uploads
->>>>>>> 7b63061a
+        failed_waveform_uploads + failed_image_uploads + failed_nullable_image_uploads + failed_vector_uploads
     )
     for channel in all_failed_upload_channels:
         record.remove_channel(channel)
@@ -219,15 +203,10 @@
 
         # Emptying variables to save memory
         images = []
-<<<<<<< HEAD
         nullable_images = []
         hdf_handler.images = []
         hdf_handler.nullable_images = []
-=======
-        vectors = []
-        hdf_handler.images = []
         hdf_handler.vectors = []
->>>>>>> 7b63061a
         hdf_handler = None
         channel_checker = None
         waveforms = None
