from io import BytesIO
import logging

import boto3
from botocore.exceptions import ClientError

from operationsgateway_api.src.config import Config
from operationsgateway_api.src.exceptions import EchoS3Error


log = logging.getLogger()


class EchoInterface:
    """
    A class containing the functionality needed to contact Echo S3 object storage. In
    OperationsGateway API, this is used to store and retrieve full-size images.

    In boto3, the same exception class is used for all exceptions, `ClientError`. This
    object has a `response` attribute storing a dictionary containing information of the
    error. The typical format of this dictionary can be found at:
    https://boto3.amazonaws.com/v1/documentation/api/latest/guide/error-handling.html
    """

    def __init__(self) -> None:
        log.debug("Creating S3 resource to connect to Echo")
        try:
            self.resource = boto3.resource(
                "s3",
                endpoint_url=Config.config.images.echo_url,
                aws_access_key_id=Config.config.images.echo_access_key,
                aws_secret_access_key=Config.config.images.echo_secret_key,
            )

            log.debug("Retrieving bucket '%s'", Config.config.images.image_bucket_name)
            self.bucket = self.resource.Bucket(Config.config.images.image_bucket_name)
        except ClientError as exc:
            log.error(
                "%s: %s. This error happened with bucket '%s'",
                exc.response["Error"]["Code"],
<<<<<<< HEAD
                exc.response["Error"].get("Message"),
=======
                exc.response["Error"]["Message"],
                Config.config.images.image_bucket_name,
>>>>>>> 81c42d67
            )
            raise EchoS3Error(
                "Error retrieving object storage bucket:"
                f" {exc.response['Error']['Code']}",
            ) from exc

        # If a bucket doesn't exist, Bucket() won't raise an exception, so we have to
        # check ourselves. Checking for a creation date means we don't need to make a
        # second call using boto, where a low-level client API call would be needed.
        # See https://stackoverflow.com/a/49817544
        if not self.bucket.creation_date:
            log.error(
                "Bucket cannot be found: %s",
                Config.config.images.image_bucket_name,
            )
            raise EchoS3Error("Bucket for image storage cannot be found")

    def download_file_object(self, image_path: str) -> BytesIO:
        """
        Download an image from S3 using `download_fileobj()`. An image stored in a bytes
        object is returned
        """
        log.info("Download image from Echo: %s", image_path)
        image = BytesIO()
        try:
            self.bucket.download_fileobj(Fileobj=image, Key=image_path)
        except ClientError as exc:
            log.error(
                "%s: %s",
                exc.response["Error"]["Code"],
                exc.response["Error"].get("Message"),
            )
            raise EchoS3Error(
                f"{exc.response['Error']['Code']} when downloading file at"
                f" '{image_path}'",
            ) from exc
        if len(image.getvalue()) == 0:
            log.warning(
                "Image bytes array is empty, image download from S3 might have been"
                " unsuccessful: %s",
                image_path,
            )
        return image

    def upload_file_object(self, image_object: BytesIO, image_path: str) -> None:
        """
        Upload an image from a bytes object
        """
        log.info("Uploading image to %s", image_path)
        image_object.seek(0)
        try:
            self.bucket.upload_fileobj(image_object, image_path)
        except ClientError as exc:
            log.error(
                "%s: %s",
                exc.response["Error"]["Code"],
                exc.response["Error"].get("Message"),
            )
            raise EchoS3Error(
                f"{exc.response['Error']['Code']} when uploading file at"
                f" '{image_path}'",
            ) from exc
        log.debug("Uploaded image successfully to %s", image_path)

    def delete_file_object(self) -> None:
        # TODO - this will be implemented when DELETE /records is implemented
        pass<|MERGE_RESOLUTION|>--- conflicted
+++ resolved
@@ -38,12 +38,8 @@
             log.error(
                 "%s: %s. This error happened with bucket '%s'",
                 exc.response["Error"]["Code"],
-<<<<<<< HEAD
                 exc.response["Error"].get("Message"),
-=======
-                exc.response["Error"]["Message"],
                 Config.config.images.image_bucket_name,
->>>>>>> 81c42d67
             )
             raise EchoS3Error(
                 "Error retrieving object storage bucket:"
