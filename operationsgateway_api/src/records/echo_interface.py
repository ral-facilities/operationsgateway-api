--- conflicted
+++ resolved
@@ -84,10 +84,6 @@
     def head_object(self, object_path: str) -> bool:
         """
         https://boto3.amazonaws.com/v1/documentation/api/latest/reference/services/s3/client/head_object.html
-<<<<<<< HEAD
-
-=======
->>>>>>> 7b63061a
         Uses the head operation to check the existence of an object without downloading
         it.
         """
