from functools import lru_cache
from io import BytesIO
import logging

import aioboto3
from botocore.exceptions import ClientError
from mypy_boto3_s3.service_resource import Bucket, Object, S3ServiceResource

from operationsgateway_api.src.config import Config
from operationsgateway_api.src.exceptions import EchoS3Error


log = logging.getLogger()


class EchoInterface:
    """
    A class containing the functionality needed to contact Echo S3 object storage. In
    OperationsGateway API, this is used to store and retrieve full-size images and
    waveform data.

    In boto3, the same exception class is used for all exceptions, `ClientError`. This
    object has a `response` attribute storing a dictionary containing information of the
    error. The typical format of this dictionary can be found at:
    https://boto3.amazonaws.com/v1/documentation/api/latest/guide/error-handling.html
    """

    def __init__(self) -> None:
        log.debug("Creating S3 resource to connect to Echo")
        self.session = aioboto3.Session()
        self._bucket = None  # This will be set by the lifespan of the API on startup

    @staticmethod
    def format_record_id(record_id: str, use_subdirectories: bool = True) -> str:
        """
        Historically, objects had their record_id (YYYYMMDDHHMMSS) as a directory. This
        can lead to large (~100,000) numbers of directories in the same bucket which
        take too long to list when debugging.

        By splitting the directories into the format YYYY/MM/DD/HHMMSS, the hope is to
        improve findability. However since migrating large amounts of data can be
        costly, it may be practical to support both the new and old formats when
        querying.
        """
        if use_subdirectories and len(record_id) > 8:
            return f"{record_id[:4]}/{record_id[4:6]}/{record_id[6:8]}/{record_id[8:]}"
        else:
            return record_id

<<<<<<< HEAD
    def put_lifecycle(self) -> None:
        """
        https://boto3.amazonaws.com/v1/documentation/api/latest/reference/services/s3/client/put_bucket_lifecycle_configuration.html
        Puts the lifecycle configuration of the bucket to delete objects after a certain
        number of days.
        """
        if Config.config.echo.expiry_days is not None:
            log.info("Put expiry lifecycle of %s days", Config.config.echo.expiry_days)
            rule = {
                "Expiration": {"Days": Config.config.echo.expiry_days},
                "ID": "expiry",
                "Prefix": "",
                "Status": "Enabled",
            }
            try:
                self.client.put_bucket_lifecycle_configuration(
                    Bucket=Config.config.echo.bucket_name,
                    LifecycleConfiguration={"Rules": [rule]},
                )
            except ClientError:
                log.exception("Failed to put lifecyle")
        else:
            log.info("Expiry lifecycle not configured")

    def head_object(self, object_path: str) -> bool:
=======
    async def create_bucket(
        self,
        resource: S3ServiceResource,
        cache: bool = False,
    ) -> Bucket:
        """
        Creates an interface to the storage bucket using `resource`. Note that this
        bucket may be closed (no longer usable) when `resource` is closed, namely
        when the context manager closes. Ideally we want to `cache` and re-use the
        bucket to reduce overheads but this should ONLY be done when the app's lifespan
        is going to keep the context open.
        """
        bucket = await resource.Bucket(Config.config.echo.bucket_name)
        if not await bucket.creation_date:
            msg = "Bucket for object storage cannot be found: %s"
            log.error(msg, Config.config.echo.bucket_name)
            raise EchoS3Error("Bucket for object storage cannot be found")

        if cache:
            self._bucket = bucket

        return bucket

    async def get_bucket(self) -> Bucket:
        """
        Utility method for returning the cached `self._bucket`.

        If it does not exist, creates a new resource context manager and returns a new
        Bucket object but does NOT cache. This cannot be cached/re-used as there may
        be multiple concurrent calls and if the context manager closes anything else
        using the bucket will fail. When the API is running we should never reach this,
        but allow it so that EchoInterface can be used directly (e.g. in tests) and as
        defensive code.
        """
        if self._bucket is not None:
            return self._bucket
        else:
            msg = "EchoInterface._bucket unexpectedly None, creating with new resource"
            log.warning(msg)
            async with self.session.resource(
                "s3",
                endpoint_url=Config.config.echo.url,
                aws_access_key_id=Config.config.echo.access_key.get_secret_value(),
                aws_secret_access_key=Config.config.echo.secret_key.get_secret_value(),
            ) as resource:
                return await self.create_bucket(resource)

    async def head_object(self, object_path: str) -> bool:
>>>>>>> dec52997
        """
        https://boto3.amazonaws.com/v1/documentation/api/latest/reference/services/s3/client/head_object.html
        Uses the head operation to check the existence of an object without downloading
        it.
        """
        log.info("Head object in Echo: %s", object_path)
        bucket = await self.get_bucket()
        try:
            await bucket.meta.client.head_object(
                Bucket=Config.config.echo.bucket_name,
                Key=object_path,
            )
            return True
        except ClientError:
            return False

    async def download_file_object(self, object_path: str) -> BytesIO:
        """
        Download an object from S3 using `download_fileobj()` and return a BytesIO
        object
        """
        log.info("Download file from Echo: %s", object_path)
        bucket = await self.get_bucket()
        file = BytesIO()
        try:
            await bucket.download_fileobj(Fileobj=file, Key=object_path)
        except ClientError as exc:
            code = exc.response["Error"]["Code"]
            log.exception("%s when downloading file at %s", code, object_path)
            raise EchoS3Error(
                f"{code} when downloading file at '{object_path}'",
                status_code=code,
            ) from exc

        if len(file.getvalue()) == 0:
            log.warning(
                "Bytes array from downloaded object is empty, file download from S3"
                " might have been unsuccessful: %s",
                object_path,
            )

        return file

    async def upload_file_object(self, file_object: BytesIO, object_path: str) -> None:
        """
        Upload a file to S3 (using `upload_fileobj()`) to a given path using a BytesIO
        object
        """
        log.info("Uploading file to %s", object_path)
        bucket = await self.get_bucket()
        file_object.seek(0)
        try:
            await bucket.upload_fileobj(file_object, object_path)
        except ClientError as exc:
            code = exc.response["Error"]["Code"]
            log.exception("%s when uploading file at %s", code, object_path)
            raise EchoS3Error(f"{code} when uploading file at '{object_path}'") from exc

        log.debug("Uploaded file successfully to %s", object_path)

    async def delete_file_object(self, object_path: str) -> None:
        """
        Delete a file from Echo
        """
        log.info("Deleting file from %s", object_path)
        bucket = await self.get_bucket()
        try:
            obj: Object = await bucket.Object(object_path)
            await obj.delete()
        except ClientError as exc:
            code = exc.response["Error"]["Code"]
            log.exception("%s when deleting file at %s", code, object_path)
            raise EchoS3Error(f"{code} when deleting file at '{object_path}'") from exc

    async def delete_directory(self, dir_path: str) -> None:
        """
        Given a path, delete an entire 'directory' from Echo. This is used to delete
        waveforms and images when deleting a record by its ID
        """

        log.info("Deleting directory from %s", dir_path)
        bucket = await self.get_bucket()
        try:
            objects = bucket.objects.filter(Prefix=dir_path)
            await objects.delete()
        except ClientError as exc:
            code = exc.response["Error"]["Code"]
            log.exception("%s when deleting directory %s", code, dir_path)
            raise EchoS3Error(f"{code} when deleting directory '{dir_path}'") from exc


@lru_cache
def get_echo_interface() -> EchoInterface:
    """
    Returns:
        EchoInterface: Cached object for interacting with Echo object storage.
    """
    return EchoInterface()<|MERGE_RESOLUTION|>--- conflicted
+++ resolved
@@ -47,33 +47,32 @@
         else:
             return record_id
 
-<<<<<<< HEAD
-    def put_lifecycle(self) -> None:
+    async def put_lifecycle(self) -> None:
         """
         https://boto3.amazonaws.com/v1/documentation/api/latest/reference/services/s3/client/put_bucket_lifecycle_configuration.html
         Puts the lifecycle configuration of the bucket to delete objects after a certain
         number of days.
         """
-        if Config.config.echo.expiry_days is not None:
-            log.info("Put expiry lifecycle of %s days", Config.config.echo.expiry_days)
+        expiry_days = Config.config.echo.expiry_days
+        bucket_name = Config.config.echo.bucket_name
+        if expiry_days is not None:
+            log.info("Put expiry lifecycle of %s days for %s", expiry_days, bucket_name)
             rule = {
-                "Expiration": {"Days": Config.config.echo.expiry_days},
+                "Expiration": {"Days": expiry_days},
                 "ID": "expiry",
                 "Prefix": "",
                 "Status": "Enabled",
             }
+            config_dict = {"Rules": [rule]}
             try:
-                self.client.put_bucket_lifecycle_configuration(
-                    Bucket=Config.config.echo.bucket_name,
-                    LifecycleConfiguration={"Rules": [rule]},
-                )
+                bucket = await self.get_bucket()
+                lifecycle_configuration = await bucket.LifecycleConfiguration()
+                await lifecycle_configuration.put(LifecycleConfiguration=config_dict)
             except ClientError:
-                log.exception("Failed to put lifecyle")
+                log.exception("Failed to put lifecycle for %s", bucket_name)
         else:
-            log.info("Expiry lifecycle not configured")
-
-    def head_object(self, object_path: str) -> bool:
-=======
+            log.info("Expiry lifecycle not configured for %s", bucket_name)
+
     async def create_bucket(
         self,
         resource: S3ServiceResource,
@@ -122,7 +121,6 @@
                 return await self.create_bucket(resource)
 
     async def head_object(self, object_path: str) -> bool:
->>>>>>> dec52997
         """
         https://boto3.amazonaws.com/v1/documentation/api/latest/reference/services/s3/client/head_object.html
         Uses the head operation to check the existence of an object without downloading
