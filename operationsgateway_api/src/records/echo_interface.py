from functools import lru_cache
from io import BytesIO
import logging

import aioboto3
from botocore.exceptions import ClientError
from mypy_boto3_s3.service_resource import Bucket, Object

from operationsgateway_api.src.config import Config
from operationsgateway_api.src.exceptions import EchoS3Error


log = logging.getLogger()


class EchoInterface:
    """
    A class containing the functionality needed to contact Echo S3 object storage. In
    OperationsGateway API, this is used to store and retrieve full-size images and
    waveform data.

    In boto3, the same exception class is used for all exceptions, `ClientError`. This
    object has a `response` attribute storing a dictionary containing information of the
    error. The typical format of this dictionary can be found at:
    https://boto3.amazonaws.com/v1/documentation/api/latest/guide/error-handling.html
    """

    def __init__(self) -> None:
        log.debug("Creating S3 resource to connect to Echo")
        self.session = aioboto3.Session()
        self._bucket: Bucket = None

    async def get_bucket(self) -> Bucket:
        if self._bucket is None:
            echo_config = Config.config.echo
            try:
                async with self.session.resource(
                    "s3",
                    endpoint_url=echo_config.url,
                    aws_access_key_id=echo_config.access_key.get_secret_value(),
                    aws_secret_access_key=echo_config.secret_key.get_secret_value(),
                ) as resource:
                    self._bucket = await resource.Bucket(echo_config.bucket_name)
                    # If a bucket doesn't exist, Bucket() won't raise an exception,
                    # so we have to check ourselves. Checking for a creation date means
                    # we don't need to make a second call using boto, where a low-level
                    # client API call would be needed.
                    # See https://stackoverflow.com/a/49817544
                    if not await self._bucket.creation_date:
                        log.error(
                            "Bucket for object storage cannot be found: %s",
                            echo_config.bucket_name,
                        )
                        raise EchoS3Error("Bucket for object storage cannot be found")
            except EchoS3Error:
                raise
            # May get ClientError, ValueError, EndpointConnectionError, possible others
            except Exception as exc:
                log.exception(
                    "Error retrieving object storage bucket '%s'",
                    echo_config.bucket_name,
                )
                raise EchoS3Error("Error retrieving object storage bucket") from exc

        return self._bucket

    @staticmethod
    def format_record_id(record_id: str, use_subdirectories: bool = True) -> str:
        """
        Historically, objects had their record_id (YYYYMMDDHHMMSS) as a directory. This
        can lead to large (~100,000) numbers of directories in the same bucket which
        take too long to list when debugging.

        By splitting the directories into the format YYYY/MM/DD/HHMMSS, the hope is to
        improve findability. However since migrating large amounts of data can be
        costly, it may be practical to support both the new and old formats when
        querying.
        """
        if use_subdirectories and len(record_id) > 8:
            return f"{record_id[:4]}/{record_id[4:6]}/{record_id[6:8]}/{record_id[8:]}"
        else:
            return record_id

    async def head_object(self, object_path: str) -> bool:
        """
        https://boto3.amazonaws.com/v1/documentation/api/latest/reference/services/s3/client/head_object.html
        Uses the head operation to check the existence of an object without downloading
        it.
        """
        log.info("Head object in Echo: %s", object_path)
        bucket = await self.get_bucket()
        try:
            await bucket.meta.client.head_object(
                Bucket=Config.config.echo.bucket_name,
                Key=object_path,
            )
            return True
        except ClientError:
            return False

    async def download_file_object(self, object_path: str) -> BytesIO:
        """
        Download an object from S3 using `download_fileobj()` and return a BytesIO
        object
        """
        log.info("Download file from Echo: %s", object_path)
        bucket = await self.get_bucket()
        file = BytesIO()
        try:
            await bucket.download_fileobj(Fileobj=file, Key=object_path)
        except ClientError as exc:
            code = exc.response["Error"]["Code"]
            log.exception("%s when downloading file at %s", code, object_path)
            raise EchoS3Error(
<<<<<<< HEAD
                f"{code} when downloading file at '{object_path}'",
=======
                f"{exc.response['Error']['Code']} when downloading file at"
                f" '{object_path}'",
                status_code=exc.response["Error"]["Code"],
>>>>>>> d42b8bbb
            ) from exc

        if len(file.getvalue()) == 0:
            log.warning(
                "Bytes array from downloaded object is empty, file download from S3"
                " might have been unsuccessful: %s",
                object_path,
            )

        return file

    async def upload_file_object(self, file_object: BytesIO, object_path: str) -> None:
        """
        Upload a file to S3 (using `upload_fileobj()`) to a given path using a BytesIO
        object
        """
        log.info("Uploading file to %s", object_path)
        bucket = await self.get_bucket()
        file_object.seek(0)
        try:
            await bucket.upload_fileobj(file_object, object_path)
        except ClientError as exc:
            code = exc.response["Error"]["Code"]
            log.exception("%s when uploading file at %s", code, object_path)
            raise EchoS3Error(f"{code} when uploading file at '{object_path}'") from exc

        log.debug("Uploaded file successfully to %s", object_path)

    async def delete_file_object(self, object_path: str) -> None:
        """
        Delete a file from Echo
        """
        log.info("Deleting file from %s", object_path)
        bucket = await self.get_bucket()
        try:
            obj: Object = await bucket.Object(object_path)
            await obj.delete()
        except ClientError as exc:
            code = exc.response["Error"]["Code"]
            log.exception("%s when deleting file at %s", code, object_path)
            raise EchoS3Error(f"{code} when deleting file at '{object_path}'") from exc

    async def delete_directory(self, dir_path: str) -> None:
        """
        Given a path, delete an entire 'directory' from Echo. This is used to delete
        waveforms and images when deleting a record by its ID
        """

        log.info("Deleting directory from %s", dir_path)
        bucket = await self.get_bucket()
        try:
            objects = bucket.objects.filter(Prefix=dir_path)
            await objects.delete()
        except ClientError as exc:
            code = exc.response["Error"]["Code"]
            log.exception("%s when deleting directory %s", code, dir_path)
            raise EchoS3Error(f"{code} when deleting directory '{dir_path}'") from exc


@lru_cache
def get_echo_interface() -> EchoInterface:
    """
    Returns:
        EchoInterface: Cached object for interacting with Echo object storage.
    """
    return EchoInterface()<|MERGE_RESOLUTION|>--- conflicted
+++ resolved
@@ -112,13 +112,8 @@
             code = exc.response["Error"]["Code"]
             log.exception("%s when downloading file at %s", code, object_path)
             raise EchoS3Error(
-<<<<<<< HEAD
                 f"{code} when downloading file at '{object_path}'",
-=======
-                f"{exc.response['Error']['Code']} when downloading file at"
-                f" '{object_path}'",
-                status_code=exc.response["Error"]["Code"],
->>>>>>> d42b8bbb
+                status_code=code,
             ) from exc
 
         if len(file.getvalue()) == 0:
