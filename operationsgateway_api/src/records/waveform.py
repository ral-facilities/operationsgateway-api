import base64
from io import BytesIO
import json
import logging

<<<<<<< HEAD
import matplotlib

matplotlib.use("Agg")
import matplotlib.pyplot as plt  # noqa: I202
=======
from botocore.exceptions import ClientError
import matplotlib.pyplot as plt
>>>>>>> 043cb9f8

from operationsgateway_api.src.exceptions import EchoS3Error, WaveformError
from operationsgateway_api.src.models import WaveformModel
from operationsgateway_api.src.records.echo_interface import EchoInterface


log = logging.getLogger()


class Waveform:
    echo_prefix = "waveforms"

    def __init__(self, waveform: WaveformModel) -> None:
        self.waveform = waveform
        self.thumbnail = None
        self.is_stored = False

    def to_json(self):
        """
        Use `self.waveform` and return a JSON file stored in a BytesIO object
        """
        b = BytesIO()
        b.write(self.waveform.model_dump_json(indent=2).encode())
        b.seek(0)
        return b

    def insert_waveform(self) -> None:
        """
        Store the waveform from this object in Echo
        """
        log.info("Storing waveform: %s", self.waveform.path)
        bytes_json = self.to_json()
        echo = EchoInterface()
        echo.upload_file_object(
            bytes_json,
            Waveform.get_full_path(self.waveform.path),
        )

    def create_thumbnail(self) -> None:
        """
        Create a thumbnail of the waveform data and store it in this object
        """
        with BytesIO() as waveform_image_buffer:
            self._create_plot(waveform_image_buffer)
            self.thumbnail = base64.b64encode(waveform_image_buffer.getvalue())

    def get_channel_name_from_id(self) -> str:
        """
        From a waveform path, extract and return the channel name associated with the
        waveform.
        For example, 20220408140310/N_COMP_SPEC_TRACE.json -> N_COMP_SPEC_TRACE
        """
        filename = self.waveform.path.split("/")[1:][0]
        channel_name = filename.split(".json")[0]
        return channel_name

    def _create_plot(self, buffer) -> None:
        """
        Using Matplotlib, create a plot of the waveform data and save it to a bytes IO
        object provided as a parameter to this function
        """
        # Making changes to plot so figure size and line width is correct and axes are
        # disabled
        plt.rcParams["figure.figsize"] = [1, 0.75]
        plt.xticks([])
        plt.yticks([])
        plt.plot(
            self.waveform.x,
            self.waveform.y,
            linewidth=0.5,
        )
        plt.axis("off")
        plt.box(False)

        plt.savefig(buffer, format="PNG", bbox_inches="tight", pad_inches=0, dpi=130)
        # Flushes the plot to remove data from previously ingested waveforms
        plt.clf()

    @staticmethod
    def get_relative_path(record_id: str, channel_name: str) -> str:
        """
        Returns a relative waveform path given a record ID and channel name. The path is
        relative to the base directory of where waveforms are stored in Echo
        """
        return f"{record_id}/{channel_name}.json"

    @staticmethod
    def get_full_path(relative_path: str) -> str:
        """
        Converts a relative waveform path to a full path by adding the 'prefix' onto a
        relative path of a waveform. The full path doesn't include the bucket name
        """
        return f"{Waveform.echo_prefix}/{relative_path}"

    @staticmethod
    def get_waveform(waveform_path: str) -> WaveformModel:
        """
        Given a waveform path, find the waveform from Echo. This function assumes that
        the waveform should exist; if no waveform can be found, a `WaveformError` will
        be raised
        """
        echo = EchoInterface()

        try:
            waveform_file = echo.download_file_object(
                Waveform.get_full_path(waveform_path),
            )
            waveform_data = json.loads(waveform_file.getvalue().decode())
            return WaveformModel(**waveform_data)
        except (ClientError, EchoS3Error) as exc:
            log.error("Waveform could not be found: %s", waveform_path)
            raise WaveformError(
                f"Waveform could not be found on object storage: {waveform_path}",
            ) from exc<|MERGE_RESOLUTION|>--- conflicted
+++ resolved
@@ -3,15 +3,11 @@
 import json
 import logging
 
-<<<<<<< HEAD
+from botocore.exceptions import ClientError
 import matplotlib
 
 matplotlib.use("Agg")
 import matplotlib.pyplot as plt  # noqa: I202
-=======
-from botocore.exceptions import ClientError
-import matplotlib.pyplot as plt
->>>>>>> 043cb9f8
 
 from operationsgateway_api.src.exceptions import EchoS3Error, WaveformError
 from operationsgateway_api.src.models import WaveformModel
