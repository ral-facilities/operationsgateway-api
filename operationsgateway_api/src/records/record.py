<<<<<<< HEAD
import base64
=======
from datetime import datetime
>>>>>>> 19323f77
import logging
from typing import Any, Dict, List, Tuple, Union

from pydantic import ValidationError
import pymongo
from pymongo.results import DeleteResult

from operationsgateway_api.src.exceptions import (
    ChannelSummaryError,
    MissingDocumentError,
    ModelError,
    RecordError,
)
from operationsgateway_api.src.models import RecordModel
from operationsgateway_api.src.mongo.interface import MongoDBInterface
from operationsgateway_api.src.records.false_colour_handler import FalseColourHandler
from operationsgateway_api.src.records.image import Image
from operationsgateway_api.src.records.waveform import Waveform


log = logging.getLogger()


class Record:
    def __init__(self, record: RecordModel) -> None:
        """
        Store a record within the object. If the input is a dictionary, it will be
        converted into a `RecordModel` object
        """
        if isinstance(record, RecordModel):
            self.record = record
        elif isinstance(record, dict):
            try:
                self.record = RecordModel(**record)
            except ValidationError as exc:
                raise ModelError(str(exc)) from exc
        else:
            raise RecordError("RecordModel or dictionary not passed to Record init")

    def store_thumbnail(self, data: Union[Image, Waveform]) -> None:
        """
        Extract a thumbnail from a given image or waveform and store it in the record
        object so it can be inserted in the database as part of the record
        """
        if isinstance(data, Image):
            _, channel_name = data.extract_metadata_from_path()
        elif isinstance(data, Waveform):
            channel_name = data.get_channel_name_from_id()

        self.record.channels[channel_name].thumbnail = data.thumbnail

    async def insert(self) -> None:
        """
        Use the `MongoDBInterface` to insert the object's record into the `records`
        collection in the database
        """
        await MongoDBInterface.insert_one(
            "records",
            self.record.dict(by_alias=True, exclude_unset=True),
        )

    async def update(self) -> None:
        """
        Update a record which already exists in the database

        This update query has been split into two one (which is iterated in a loop) to
        add record metadata, and another to add each of the channels. Based on some
        quick dev testing while making sure it worked, this doesn't slow down ingestion
        times
        """

        for metadata_key, value in self.record.metadata.dict(
            exclude_unset=True,
        ).items():
            await MongoDBInterface.update_one(
                "records",
                {"_id": self.record.id_},
                {"$set": {f"metadata.{metadata_key}": value}},
            )

        for channel_name, channel_value in self.record.channels.items():
            await MongoDBInterface.update_one(
                "records",
                {"_id": self.record.id_},
                {
                    "$set": {
                        f"channels.{channel_name}": channel_value.dict(
                            exclude_unset=True,
                        ),
                    },
                },
            )

    async def find_existing_record(self) -> Union[RecordModel, None]:
        """
        Using the ID, check if the object's record is currently stored in the database
        or not. Return the data in a `RecordModel` if so, otherwise `None` will be
        returned
        """

        log.debug(
            "Querying MongoDB to see if a record is already stored in the database",
        )
        record_dict = await MongoDBInterface.find_one(
            "records",
            filter_={"_id": self.record.id_},
        )

        if record_dict:
            existing_record = RecordModel(
                _id=record_dict["_id"],
                metadata=record_dict["metadata"],
                channels=record_dict["channels"],
            )
            return existing_record
        else:
            return None

    @staticmethod
    async def find_record(
        conditions: Dict[str, Any],
        skip: int,
        limit: int,
        sort: List[Tuple[str, int]],
        projection: List[str],
    ) -> List[dict]:
        """
        Using the database query parameters, find record(s) that match the query and
        return them
        """
        records_query = MongoDBInterface.find(
            collection_name="records",
            filter_=conditions,
            skip=skip,
            limit=limit,
            sort=sort,
            projection=projection,
        )
        records_data = await MongoDBInterface.query_to_list(records_query)
        return records_data

    @staticmethod
    async def find_record_by_id(id_: str, conditions: Dict[str, Any]) -> List[dict]:
        """
        Given an ID and any number of conditions, find a single record and return it. If
        the record cannot be found, a `MissingDocumentError` will be raised instead
        """
        record_data = await MongoDBInterface.find_one(
            "records",
            {"_id": id_, **conditions},
        )

        if record_data:
            return record_data
        else:
            log.error("Record cannot be found. ID: %s, Conditions: %s", id_, conditions)
            raise MissingDocumentError("Record cannot be found")

    @staticmethod
    async def get_date_of_channel_data(
        channel_name: str,
        direction: List[tuple],
    ) -> datetime:
        """
        Depending on the direction given, either get the date of the newest or oldest
        piece of data that exists for a particular channel. If no data can be found, a
        `ChannelSummaryError` will be raised
        """
        channel_exist_condiion = {f"channels.{channel_name}": {"$exists": True}}
        data = await MongoDBInterface.find_one(
            "records",
            filter_=channel_exist_condiion,
            sort=direction,
            projection=["metadata.timestamp"],
        )

        if data:
            return data["metadata"]["timestamp"]
        else:
            raise ChannelSummaryError(
                f"There is no timestamp data for {channel_name}",
            )

    @staticmethod
    async def get_recent_channel_values(
        channel_name: str,
    ) -> List[Union[str, int, float]]:
        """
        Return the most recent three values for a particular channel

        Depending on the channel type, different samples will be collected:
        - Scalar: return the values themselves
        - Image or waveform: return the thumbnails of the data they represent
        """

        channel_path = f"channels.{channel_name}"
        channel_exist_condiion = {channel_path: {"$exists": True}}

        recent_channel_query = MongoDBInterface.find(
            "records",
            filter_=channel_exist_condiion,
            limit=3,
            sort=[("_id", pymongo.DESCENDING)],
            projection=[f"channels.{channel_name}", "metadata"],
        )
        recent_channel_data = await MongoDBInterface.query_to_list(recent_channel_query)
        records = [RecordModel(**record) for record in recent_channel_data]

        recent_values = []
        for record in records:
            channel = record.channels[channel_name]

            if channel.metadata.channel_dtype == "scalar":
                recent_values.append(channel.data)
            elif (
                channel.metadata.channel_dtype == "image"
                or channel.metadata.channel_dtype == "waveform"
            ):
                recent_values.append(channel.thumbnail)

        # Reverse the data so the data is returned in chronological order
        recent_values.reverse()
        return recent_values

    @staticmethod
    async def count_records(conditions: Dict[str, Any]) -> int:
        return await MongoDBInterface.count_documents("records", conditions)

    @staticmethod
    async def delete_record(id_: str) -> DeleteResult:
        return await MongoDBInterface.delete_one("records", {"_id": id_})

    @staticmethod
    def truncate_thumbnails(record: Dict[str, Any]) -> None:
        """
        Quality of life functionality for developers that chops the thumbnail strings so
        they don't bloat the API clients being used to test
        """
        for value in record["channels"].values():
            try:
                value["thumbnail"] = value["thumbnail"][:50]
            except KeyError:
                # If there's no thumbnails (e.g. if channel isn't an image or waveform)
                # then a KeyError will be raised. This is normal behaviour, so
                # acceptable to pass
                pass

    @staticmethod
    async def apply_false_colour_to_thumbnails(
        record: dict,
        lower_level: int,
        upper_level: int,
        colourmap_name: str,
    ) -> None:
        """
        Apply false colour to any greyscale image thumbnails in the record.

        Iterate through the channels in the record looking for ones that have the type
        'image'.
        These will be the greyscale images which need to have false colour applied.
        Note: there will also be "thumbnail" entries in 'rgb-image' and 'waveform'
        channels but they should not have false colour applied to them.
        """
        record_id = record["_id"]
        for channel_name, value in record["channels"].items():
            try:
                channel_dtype = value["metadata"]["channel_dtype"]
            except KeyError:
                # if a projection has been applied then the record will only contain
                # the requested fields and probably not the channel_dtype
                # so it needs to be looked up separately
                result = await Record.find_record(
                    {"_id": record_id},
                    0,
                    0,
                    None,
                    [f"channels.{channel_name}.metadata.channel_dtype"],
                )
                channel_dtype = result[0]["channels"][channel_name]["metadata"][
                    "channel_dtype"
                ]
            try:
                if channel_dtype == "image":
                    b64_thumbnail_str = value["thumbnail"]
                    thumbnail_bytes = FalseColourHandler.apply_false_colour_to_b64_img(
                        b64_thumbnail_str,
                        lower_level,
                        upper_level,
                        colourmap_name,
                    )
                    thumbnail_bytes.seek(0)
                    value["thumbnail"] = base64.b64encode(thumbnail_bytes.getvalue())
            except KeyError:
                # If there's no thumbnail (e.g. if channel isn't an image or waveform)
                # then a KeyError will be raised. This is normal behaviour, so
                # acceptable to pass
                pass<|MERGE_RESOLUTION|>--- conflicted
+++ resolved
@@ -1,8 +1,5 @@
-<<<<<<< HEAD
 import base64
-=======
 from datetime import datetime
->>>>>>> 19323f77
 import logging
 from typing import Any, Dict, List, Tuple, Union
 
