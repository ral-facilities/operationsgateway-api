import base64
from datetime import datetime
from io import BytesIO
import logging
from typing import Any, Dict, List, Tuple, Union

import numpy as np
from PIL import Image as PILImage
from pydantic import ValidationError
import pymongo
from pymongo.results import DeleteResult

from operationsgateway_api.src.channels.channel_manifest import ChannelManifest
from operationsgateway_api.src.config import Config
from operationsgateway_api.src.exceptions import (
    ChannelSummaryError,
    DatabaseError,
    FunctionParseError,
    MissingDocumentError,
    ModelError,
    RecordError,
)
from operationsgateway_api.src.functions import (
    ExpressionTransformer,
    VariableTransformer,
    WaveformVariable,
)
from operationsgateway_api.src.functions.variable_models import (
    PartialImageVariableChannelModel,
    PartialVariableChannelModel,
    PartialVariableChannels,
    PartialWaveformVariableChannelModel,
)
from operationsgateway_api.src.models import (
    ChannelDtype,
    DateConverterRange,
    PartialChannelModel,
    PartialRecordModel,
    PartialScalarChannelModel,
    RecordModel,
    ShotnumConverterRange,
)
from operationsgateway_api.src.mongo.interface import MongoDBInterface
from operationsgateway_api.src.records.false_colour_handler import FalseColourHandler
from operationsgateway_api.src.records.image import Image
from operationsgateway_api.src.records.nullable_image import NullableImage
from operationsgateway_api.src.records.waveform import Waveform


log = logging.getLogger()


class Record:
    def __init__(self, record: Union[RecordModel, dict]) -> None:
        """
        Store a record within the object. If the input is a dictionary, it will be
        converted into a `RecordModel` object
        """
        if isinstance(record, RecordModel):
            self.record = record
        elif isinstance(record, dict):
            try:
                self.record = RecordModel(**record)
            except ValidationError as exc:
                raise ModelError(str(exc)) from exc
        else:
            raise RecordError("RecordModel or dictionary not passed to Record init")

    def store_thumbnail(self, data: Image | NullableImage | Waveform) -> None:
        """
        Extract a thumbnail from a given image or waveform and store it in the record
        object so it can be inserted in the database as part of the record
        """
<<<<<<< HEAD
        if isinstance(data, (Image, NullableImage)):
            _, channel_name = data.extract_metadata_from_path()
=======
        if isinstance(data, Image):
            channel_name = data.get_channel_name_from_path()
>>>>>>> 68d3dd32
        elif isinstance(data, Waveform):
            channel_name = data.get_channel_name_from_path()

        self.record.channels[channel_name].thumbnail = data.thumbnail

    async def insert(self) -> None:
        """
        Use the `MongoDBInterface` to insert the object's record into the `records`
        collection in the database
        """
        await MongoDBInterface.insert_one(
            "records",
            self.record.model_dump(by_alias=True, exclude_unset=True),
        )

    async def update(self) -> None:
        """
        Update a record which already exists in the database

        This update query has been split into two one (which is iterated in a loop) to
        add record metadata, and another to add each of the channels. Based on some
        quick dev testing while making sure it worked, this doesn't slow down ingestion
        times
        """

        for metadata_key, value in self.record.metadata.model_dump(
            exclude_unset=True,
        ).items():
            await MongoDBInterface.update_one(
                "records",
                {"_id": self.record.id_},
                {"$set": {f"metadata.{metadata_key}": value}},
            )

        for channel_name, channel_value in self.record.channels.items():
            await MongoDBInterface.update_one(
                "records",
                {"_id": self.record.id_},
                {
                    "$set": {
                        f"channels.{channel_name}": channel_value.model_dump(
                            exclude_unset=True,
                        ),
                    },
                },
            )

    def remove_channel(self, channel_name: str) -> None:
        if channel_name in self.record.channels:
            log.info("Removing channel '%s' from record.", channel_name)
            del self.record.channels[channel_name]
        else:
            log.error("Channel '%s' not found in record.", channel_name)

    async def find_existing_record(self) -> Union[RecordModel, None]:
        """
        Using the ID, check if the object's record is currently stored in the database
        or not. Return the data in a `RecordModel` if so, otherwise `None` will be
        returned
        """

        log.debug(
            "Querying MongoDB to see if a record is already stored in the database",
        )
        record_dict = await MongoDBInterface.find_one(
            "records",
            filter_={"_id": self.record.id_},
        )

        if record_dict:
            existing_record = RecordModel(
                _id=record_dict["_id"],
                metadata=record_dict["metadata"],
                channels=record_dict["channels"],
            )
            return existing_record
        else:
            return None

    @staticmethod
    async def find_record(
        conditions: Dict[str, Any],
        skip: int,
        limit: int,
        sort: List[Tuple[str, int]],
        projection: List[str],
    ) -> list[PartialRecordModel]:
        """
        Using the database query parameters, find record(s) that match the query and
        return them
        """
        records_query = MongoDBInterface.find(
            collection_name="records",
            filter_=conditions,
            skip=skip,
            limit=limit,
            sort=sort,
            projection=projection,
        )
        records_data = await MongoDBInterface.query_to_list(records_query)
        return [PartialRecordModel(**record) for record in records_data]

    @staticmethod
    async def find_record_by_id(
        id_: str,
        conditions: Dict[str, Any],
        projection: List[str] = None,
    ) -> PartialRecordModel:
        """
        Given an ID and any number of conditions, find a single record and return it. If
        the record cannot be found, a `MissingDocumentError` will be raised instead
        """
        record_data = await MongoDBInterface.find_one(
            "records",
            {"_id": id_, **conditions},
            projection=projection,
        )

        if record_data:
            return PartialRecordModel(**record_data)
        else:
            log.error("Record cannot be found. ID: %s, Conditions: %s", id_, conditions)
            raise MissingDocumentError("Record cannot be found")

    @staticmethod
    async def get_date_of_channel_data(
        channel_name: str,
        direction: List[tuple],
    ) -> datetime:
        """
        Depending on the direction given, either get the date of the newest or oldest
        piece of data that exists for a particular channel. If no data can be found, a
        `ChannelSummaryError` will be raised
        """
        channel_exist_condition = {f"channels.{channel_name}": {"$exists": True}}
        data = await MongoDBInterface.find_one(
            "records",
            filter_=channel_exist_condition,
            sort=direction,
            projection=["metadata.timestamp"],
        )

        if data:
            return data["metadata"]["timestamp"]
        else:
            raise ChannelSummaryError(
                f"There is no timestamp data for {channel_name}",
            )

    @staticmethod
    async def get_recent_channel_values(
        channel_name: str,
        colourmap_name: str,
    ) -> List[Union[str, int, float]]:
        """
        Return the most recent three values for a particular channel

        Depending on the channel type, different samples will be collected:
        - Scalar: return the values themselves
        - Image or waveform: return the thumbnails of the data they represent
        """

        channel_path = f"channels.{channel_name}"
        channel_exist_condition = {channel_path: {"$exists": True}}

        recent_channel_query = MongoDBInterface.find(
            "records",
            filter_=channel_exist_condition,
            limit=3,
            sort=[("_id", pymongo.DESCENDING)],
            projection=[f"channels.{channel_name}", "metadata"],
        )
        recent_channel_data = await MongoDBInterface.query_to_list(recent_channel_query)
        records = [RecordModel(**record) for record in recent_channel_data]

        recent_values = []
        for record in records:
            channel = record.channels[channel_name]

            if channel.metadata.channel_dtype == "scalar":
                recent_values.append({record.metadata.timestamp: channel.data})
            elif channel.metadata.channel_dtype == "image":
                thumbnail_bytes = FalseColourHandler.apply_false_colour_to_b64_img(
                    channel.thumbnail,
                    None,
                    None,
                    colourmap_name,
                )
                thumbnail_bytes.seek(0)
                recent_values.append(
                    {
                        record.metadata.timestamp: base64.b64encode(
                            thumbnail_bytes.getvalue(),
                        ),
                    },
                )
            elif channel.metadata.channel_dtype == "waveform":
                recent_values.append({record.metadata.timestamp: channel.thumbnail})

        return recent_values

    @staticmethod
    async def count_records(conditions: Dict[str, Any]) -> int:
        return await MongoDBInterface.count_documents("records", conditions)

    @staticmethod
    async def delete_record(id_: str) -> DeleteResult:
        return await MongoDBInterface.delete_one("records", {"_id": id_})

    @staticmethod
    def truncate_thumbnails(record: PartialRecordModel) -> None:
        """
        Quality of life functionality for developers that chops the thumbnail strings so
        they don't bloat the API clients being used to test
        """
        for value in record.channels.values():
            try:
                value.thumbnail = value.thumbnail[:50]
            except (AttributeError, TypeError):
                # If there's no thumbnails (e.g. if channel isn't an image or waveform)
                # then an AttributeError will be raised. If the thumbnail is None, a
                # TypeError will be raised. This is normal behaviour, so acceptable to
                # pass
                pass

    @staticmethod
    async def apply_false_colour_to_thumbnails(
        record: PartialRecordModel,
        lower_level: int,
        upper_level: int,
        colourmap_name: str,
        nullable_colourmap_name: str,
    ) -> None:
        """
        Apply false colour to any greyscale image thumbnails in the record.

        Iterate through the channels in the record looking for ones that have the type
        'image'.
        These will be the greyscale images which need to have false colour applied.
        Note: there will also be "thumbnail" entries in 'rgb-image' and 'waveform'
        channels but they should not have false colour applied to them.
        """
        record_id = record.id_
        for channel_name, value in record.channels.items():
            channel_dtype = await Record.get_channel_dtype(
                record_id,
                channel_name,
                value,
            )
<<<<<<< HEAD
            try:
                if channel_dtype == "image":
                    b64_thumbnail_str = value["thumbnail"]
                    thumbnail_bytes = FalseColourHandler.apply_false_colour_to_b64_img(
                        b64_thumbnail_str,
                        lower_level,
                        upper_level,
                        colourmap_name,
                    )
                    thumbnail_bytes.seek(0)
                    value["thumbnail"] = base64.b64encode(thumbnail_bytes.getvalue())
                elif channel_dtype == "nullable_image":
                    b64_thumbnail_str = value["thumbnail"]
                    thumbnail_bytes = (
                        FalseColourHandler.apply_false_colour_to_b64_nullable_img(
                            b64_thumbnail_str,
                            nullable_colourmap_name,
                        )
                    )
                    value["thumbnail"] = base64.b64encode(thumbnail_bytes.getvalue())
            except KeyError:
                # If there's no thumbnail (e.g. if channel isn't an image or waveform)
                # then a KeyError will be raised. This is normal behaviour, so
                # acceptable to pass
                pass
=======
            b64_thumbnail_str = getattr(value, "thumbnail", None)
            if channel_dtype == "image" and b64_thumbnail_str is not None:
                thumbnail_bytes = FalseColourHandler.apply_false_colour_to_b64_img(
                    base64_image=b64_thumbnail_str,
                    lower_level=lower_level,
                    upper_level=upper_level,
                    colourmap_name=colourmap_name,
                )
                value.thumbnail = base64.b64encode(thumbnail_bytes.getvalue())
>>>>>>> 68d3dd32

    @staticmethod
    async def get_channel_dtype(
        record_id: str,
        channel_name: str,
        channel_value: PartialChannelModel,
    ) -> ChannelDtype:
        """
        Extract "channel_dtype" from `channel_value`, or if not present, retrieve with a
        separate lookup.
        """
        try:
            channel_dtype = channel_value.metadata.channel_dtype
        except AttributeError:
            # if a projection has been applied then the record will only contain
            # the requested fields and probably not the channel_dtype
            # so it needs to be looked up separately
            record = await Record.find_record_by_id(
                record_id,
                {},
                [f"channels.{channel_name}.metadata.channel_dtype"],
            )
            channel_dtype = record.channels[channel_name].metadata.channel_dtype

        return channel_dtype

    @staticmethod
    async def get_raw_bit_depth(
        record_id: str,
        channel_name: str,
        channel_value: PartialChannelModel,
    ) -> "int | None":
        """
        Extract "bit_depth" from `channel_value`, or if not present, retrieve with a
        separate lookup.

        Args:
            record_id (str): Record identifier
            channel_name (str): Channel name to get the bit depth for
            channel_value (dict):
                Previously fetched channel (may not include all the metadata).

        Returns:
            int | None: The bit_depth if found, `None` otherwise.
        """
        try:
            raw_bit_depth = channel_value.metadata.bit_depth
        except AttributeError:
            # if a projection has been applied then the record will only contain
            # the requested fields and probably not the channel_dtype
            # so it needs to be looked up separately
            record_dict = await Record.find_record_by_id(
                record_id,
                {},
                [f"channels.{channel_name}.metadata.bit_depth"],
            )
            raw_bit_depth = record_dict.channels[channel_name].metadata.bit_depth

        return raw_bit_depth

    @staticmethod
    async def convert_search_ranges(date_range, shotnum_range):
        if date_range:
            # Convert date range to shot number range
            comparison_field_name = "metadata.timestamp"
            output_field_name = "$metadata.shotnum"
            min_field_name = "min"
            max_field_name = "max"

            try:
                range_input = DateConverterRange(**date_range)
            except ValidationError as exc:
                raise ModelError(str(exc)) from exc
        elif shotnum_range:
            # Convert shot number range to date range
            comparison_field_name = "metadata.shotnum"
            output_field_name = "$metadata.timestamp"
            min_field_name = "from"
            max_field_name = "to"

            try:
                range_input = ShotnumConverterRange(**shotnum_range)
            except ValidationError as exc:
                raise ModelError(str(exc)) from exc
        else:
            raise RecordError("Both date range and shot number range are None")

        pipeline = [
            {
                "$match": {
                    "$and": [
                        {
                            comparison_field_name: {
                                "$gte": getattr(
                                    range_input,
                                    range_input.opposite_range_fields[min_field_name],
                                ),
                                "$lte": getattr(
                                    range_input,
                                    range_input.opposite_range_fields[max_field_name],
                                ),
                            },
                        },
                    ],
                },
            },
            {
                "$group": {
                    "_id": None,
                    min_field_name: {"$min": output_field_name},
                    max_field_name: {"$max": output_field_name},
                },
            },
        ]

        converted_range = await MongoDBInterface.aggregate("records", pipeline)
        if len(converted_range) == 0:
            # This could be because dates/shot numbers provided are out of range, i.e.
            # there's no records stored in the ranges provided by the request, hence
            # the database is unable to find anything from the query
            raise DatabaseError("No results have been found from database query")

        try:
            if shotnum_range:
                return DateConverterRange(**converted_range[0])
            else:
                return ShotnumConverterRange(**converted_range[0])
        except ValidationError as exc:
            raise ModelError(str(exc)) from exc

    @staticmethod
    async def apply_functions(
        record: PartialRecordModel,
        functions: "list[dict[str, str]]",
        original_image: bool,
        lower_level: int,
        upper_level: int,
        limit_bit_depth: int,
        colourmap_name: str,
        return_thumbnails: bool = True,
        truncate: bool = False,
    ) -> PartialVariableChannels:
        """
        Evaluates all functions and stores the results on `record` as though
        they were normal channels.
        """
        variable_data = {}
        channels = {}
        if record.channels is not None:
            channels.update(record.channels)

        variable_transformer = VariableTransformer()
        expression_transformer = ExpressionTransformer(variable_data)
        for function in functions:
            await Record._apply_function(
                record_id=record.id_,
                channels=channels,
                original_image=original_image,
                lower_level=lower_level,
                upper_level=upper_level,
                limit_bit_depth=limit_bit_depth,
                colourmap_name=colourmap_name,
                variable_data=variable_data,
                variable_transformer=variable_transformer,
                expression_transformer=expression_transformer,
                function=function,
                return_thumbnails=return_thumbnails,
                truncate=truncate,
            )

        record.channels = channels
        return channels

    @staticmethod
    async def _apply_function(
        record_id: str,
        channels: PartialVariableChannels,
        original_image: bool,
        lower_level: int,
        upper_level: int,
        limit_bit_depth: int,
        colourmap_name: str,
        variable_data: dict,
        variable_transformer: VariableTransformer,
        expression_transformer: ExpressionTransformer,
        function: "dict[str, str]",
        return_thumbnails: bool = True,
        truncate: bool = False,
    ) -> None:
        """
        Evaluates a single function and stores the result on `record` as though
        it were a normal channel.
        """
        variable_transformer.evaluate(function["expression"])
        variables = variable_transformer.variables
        channels_to_fetch = set()
        bit_depths = []

        log.debug("Attempting to extract %s from %s", variables, channels)
        for variable in variables:
            if variable in channels:
                variable_data[variable] = await Record._extract_variable(
                    record_id=record_id,
                    name=variable,
                    channel_value=channels[variable],
                    bit_depths=bit_depths,
                )
            else:
                channels_to_fetch.add(variable)

        if channels_to_fetch:
            missing_channels = await Record._fetch_channels(
                record_id=record_id,
                variable_data=variable_data,
                channels_to_fetch=channels_to_fetch,
                skip_functions=variable_transformer.skip_functions,
                bit_depths=bit_depths,
            )
            if missing_channels:
                # Remove any missing channels so we don't skip future functions which
                # may not depend on them
                variable_transformer.variables -= missing_channels
                variable_transformer.skip_functions.add(function["name"])
                return

        result = expression_transformer.evaluate(function["expression"])
        channel = Record._parse_function_results(
            original_image=original_image,
            lower_level=lower_level,
            upper_level=upper_level,
            limit_bit_depth=limit_bit_depth,
            colourmap_name=colourmap_name,
            result=result,
            return_thumbnails=return_thumbnails,
            truncate=truncate,
            bit_depths=bit_depths,
        )
        channels[function["name"]] = channel
        variable_data[function["name"]] = result

    @staticmethod
    async def _fetch_channels(
        record_id: str,
        variable_data: dict,
        channels_to_fetch: "set[str]",
        skip_functions: "set[str]",
        bit_depths: "list[int]",
    ) -> "set[str]":
        """Fetches `channels_to_fetch`, returning known channels missing for this
        record and raising an exception if the channel is not known at all."""
        log.debug("Fetching channels: %s", channels_to_fetch)
        projection = [f"channels.{v}" for v in channels_to_fetch]
        record_extra = await Record.find_record_by_id(record_id, {}, projection)
        fetched_channels = record_extra.channels
        missing_channels = channels_to_fetch.difference(fetched_channels)
        if missing_channels:
            manifest = await ChannelManifest.get_most_recent_manifest()
            for missing_channel in missing_channels:
                if missing_channel in skip_functions:
                    message = "Function %s defined but cannot be evaluated for %s"
                    log.warning(message, missing_channel, record_id)
                elif missing_channel in manifest.channels:
                    message = "Channel %s does not have a value for %s"
                    log.warning(message, missing_channel, record_id)
                else:
                    message = "%s is not known as a channel or function name"
                    log.error(message, missing_channel)
                    raise FunctionParseError(message % missing_channel)

            return missing_channels

        for name, channel_value in fetched_channels.items():
            variable_data[name] = await Record._extract_variable(
                record_id=record_id,
                name=name,
                channel_value=channel_value,
                bit_depths=bit_depths,
            )

    @staticmethod
    async def _extract_variable(
        record_id: str,
        name: str,
        channel_value: PartialChannelModel,
        bit_depths: "list[int]",
    ) -> "np.ndarray | WaveformVariable | float":
        """
        Extracts and returns the relevant data from `channel_value`, handling
        extra calls needed for "image" and "waveform" types.
        """
        if hasattr(channel_value, "variable_value"):
            # Might be PartialImageVariableModel or PartialWaveformVariableChannelModel,
            # which store the value across function evaluations
            return channel_value.variable_value

        channel_dtype = await Record.get_channel_dtype(
            record_id=record_id,
            channel_name=name,
            channel_value=channel_value,
        )
        if channel_dtype == "image":
            raw_bit_depth = await Record.get_raw_bit_depth(
                record_id=record_id,
                channel_name=name,
                channel_value=channel_value,
            )
            if raw_bit_depth is not None:
                # Modify in place to store for each channel, getting around static func
                bit_depths.append(raw_bit_depth)

            image_bytes = await Image.get_image(
                record_id=record_id,
                channel_name=name,
                original_image=True,
                lower_level=0,
                upper_level=255,
                limit_bit_depth=8,  # Not relevant when `original_image=True`
                colourmap_name=None,
            )
            img_src = PILImage.open(image_bytes)
            img_array = np.array(img_src)
            return Record._bit_shift_to_raw(
                img_array=img_array,
                raw_bit_depth=raw_bit_depth,
            )

        elif channel_dtype == "waveform":
            x_units = getattr(channel_value.metadata, "x_units", None)
            waveform = Waveform.get_waveform(record_id, name)
            return WaveformVariable(waveform, x_units=x_units)
        else:
            return channel_value.data

    @staticmethod
    def _bit_shift_to_raw(
        img_array: np.ndarray,
        raw_bit_depth: "int | None",
    ) -> np.ndarray:
        """Shift the bits of a stored image back from most significant to original
        positions, so functions are applied to the raw pixel values.

        Args:
            img_array (np.ndarray): Stored image as a np.ndarray.
            raw_bit_depth (int | None): Original specified bit depth of the raw data.

        Returns:
            np.ndarray: Input image with the bits shifted to their original position.
        """
        if raw_bit_depth in (None, 8, 16):
            # If we don't know the original bit depth, or it exactly matches a
            # storage depth, no shift is possible/needed
            return img_array
        elif raw_bit_depth < 8:
            # Bit depths < 8 would have been stored as 8 bit, so shift back to raw
            return img_array / 2 ** (8 - raw_bit_depth)
        else:
            # Bit depths > 8 would have been stored as 16 bit, so shift back to raw
            return img_array / 2 ** (16 - raw_bit_depth)

    @staticmethod
    def _bit_shift_to_storage(
        img_array: np.ndarray,
        raw_bit_depth: "int | None",
    ) -> "tuple[np.ndarray, int]":
        """Shift the bits of a calculated image from numerically accurate positions to
        most significant bits for display/storage.

        Args:
            img_array (np.ndarray): Calculated image as a np.ndarray.
            raw_bit_depth (int | None): Original specified bit depth of the raw data.

        Returns:
            tuple[np.ndarray, int]:
                Input image with the bits shifted to storage/display positions,
                and the value of this storage bit depth.
        """
        if raw_bit_depth in (8, 16):
            # If bit depth exactly matches a storage depth, no shift is needed
            return img_array, raw_bit_depth
        elif raw_bit_depth < 8:
            # Bit depths < 8 would have been stored as 8 bit, so shift up to storage
            return img_array.astype(np.uint8) * 2 ** (8 - raw_bit_depth), 8
        else:
            # Bit depths > 8 would have been stored as 16 bit, so shift up to storage
            return img_array.astype(np.uint16) * 2 ** (16 - raw_bit_depth), 16

    @staticmethod
    def _parse_function_results(
        original_image: bool,
        lower_level: int,
        upper_level: int,
        limit_bit_depth: int,
        colourmap_name: str,
        result: "np.ndarray | WaveformVariable | np.float64",
        bit_depths: "list[int]",
        return_thumbnails: bool = True,
        truncate: bool = False,
    ) -> PartialVariableChannelModel:
        """
        Parses the numerical `result` and modifies `record` in place to contain
        the data in the expected format for the type of the `result`.
        """
        if isinstance(result, np.ndarray):
            return Record._parse_image_result(
                result=result,
                original_image=original_image,
                lower_level=lower_level,
                upper_level=upper_level,
                limit_bit_depth=limit_bit_depth,
                colourmap_name=colourmap_name,
                return_thumbnails=return_thumbnails,
                truncate=truncate,
                bit_depths=bit_depths,
            )

        elif isinstance(result, WaveformVariable):
            metadata = {"channel_dtype": "waveform"}
            if result.x_units is not None:
                metadata["x_units"] = result.x_units

            channel = PartialWaveformVariableChannelModel(
                metadata=metadata,
                variable_value=result,
            )
            if return_thumbnails:
                waveform = result.to_waveform()
                # Creating thumbnail takes ~ 0.05 s per waveform
                waveform.create_thumbnail()
                channel.thumbnail = waveform.thumbnail
            else:
                waveform_model = result.to_waveform_model()
                channel.data = waveform_model

            return channel

        else:
            metadata = {"channel_dtype": "scalar"}
            # Cannot return np.float64 as it can't be cast to JSON
            return PartialScalarChannelModel(metadata=metadata, data=float(result))

    @staticmethod
    def _parse_image_result(
        result: np.ndarray,
        original_image: bool,
        lower_level: int,
        upper_level: int,
        limit_bit_depth: int,
        colourmap_name: str,
        return_thumbnails: bool,
        truncate: bool,
        bit_depths: "list[int]",
    ) -> PartialImageVariableChannelModel:
        """Parses a numpy ndarray and returns image bytes, either for a thumbnail or
        full image.
        """
        if len(bit_depths) == 0:
            # We have no information about input bit depths, so set to max supported
            # This will not lose any information, but may make the image very dark
            overall_bit_depth = 16
        else:
            # Otherwise, take the highest depth encountered. There may be more than one
            # if the function depends on multiple channels with different depths,
            # in which case, we should try and store all information which means
            # choosing the highest bit depth needed
            overall_bit_depth = max(bit_depths)

        result, storage_bit_depth = Record._bit_shift_to_storage(
            img_array=result,
            raw_bit_depth=overall_bit_depth,
        )
        if return_thumbnails:
            metadata = {
                "channel_dtype": "image",
                "x_pixel_size": result.shape[1],
                "y_pixel_size": result.shape[0],
            }

            # In each dimension, determine the number of pixels in the original
            # that need to map onto one pixel in the thumbnail
            thumbnail_x_size = Config.config.images.thumbnail_size[0]
            thumbnail_y_size = Config.config.images.thumbnail_size[1]
            step_x = result.shape[1] // thumbnail_x_size
            step_y = result.shape[0] // thumbnail_y_size

            # Slice with a step size that downsamples to the thumbnails shape
            image_array = result[::step_y, ::step_x]
            image_bytes = FalseColourHandler.apply_false_colour(
                image_array=image_array,
                storage_bit_depth=storage_bit_depth,
                lower_level=lower_level,
                upper_level=upper_level,
                limit_bit_depth=limit_bit_depth,
                colourmap_name=colourmap_name,
            )
            image_bytes.seek(0)
            image_b64 = base64.b64encode(image_bytes.getvalue())

            return PartialImageVariableChannelModel(
                metadata=metadata,
                variable_value=result,
                thumbnail=Record.truncate_bytes(truncate, image_b64),
            )

        else:
            if original_image:
                image_bytes = BytesIO()
                img_temp = PILImage.fromarray(result.astype(np.int32))
                img_temp.save(image_bytes, format="PNG")
            else:
                image_bytes = FalseColourHandler.apply_false_colour(
                    image_array=result,
                    storage_bit_depth=storage_bit_depth,
                    lower_level=lower_level,
                    upper_level=upper_level,
                    limit_bit_depth=limit_bit_depth,
                    colourmap_name=colourmap_name,
                )

            return PartialImageVariableChannelModel(
                data=image_bytes.getvalue(),
                variable_value=result,
            )

    @staticmethod
    def truncate_bytes(truncate: bool, image_b64: bytes) -> bytes:
        """Utility function for optionally truncating bytes for testing."""
        if truncate:
            return image_b64[:50]
        else:
            return image_b64<|MERGE_RESOLUTION|>--- conflicted
+++ resolved
@@ -71,16 +71,7 @@
         Extract a thumbnail from a given image or waveform and store it in the record
         object so it can be inserted in the database as part of the record
         """
-<<<<<<< HEAD
-        if isinstance(data, (Image, NullableImage)):
-            _, channel_name = data.extract_metadata_from_path()
-=======
-        if isinstance(data, Image):
-            channel_name = data.get_channel_name_from_path()
->>>>>>> 68d3dd32
-        elif isinstance(data, Waveform):
-            channel_name = data.get_channel_name_from_path()
-
+        channel_name = data.get_channel_name_from_path()
         self.record.channels[channel_name].thumbnail = data.thumbnail
 
     async def insert(self) -> None:
@@ -327,43 +318,24 @@
                 channel_name,
                 value,
             )
-<<<<<<< HEAD
-            try:
+            b64_thumbnail_str = getattr(value, "thumbnail", None)
+            if b64_thumbnail_str is not None:
                 if channel_dtype == "image":
-                    b64_thumbnail_str = value["thumbnail"]
                     thumbnail_bytes = FalseColourHandler.apply_false_colour_to_b64_img(
                         b64_thumbnail_str,
                         lower_level,
                         upper_level,
                         colourmap_name,
                     )
-                    thumbnail_bytes.seek(0)
-                    value["thumbnail"] = base64.b64encode(thumbnail_bytes.getvalue())
+                    value.thumbnail = base64.b64encode(thumbnail_bytes.getvalue())
                 elif channel_dtype == "nullable_image":
-                    b64_thumbnail_str = value["thumbnail"]
                     thumbnail_bytes = (
                         FalseColourHandler.apply_false_colour_to_b64_nullable_img(
                             b64_thumbnail_str,
                             nullable_colourmap_name,
                         )
                     )
-                    value["thumbnail"] = base64.b64encode(thumbnail_bytes.getvalue())
-            except KeyError:
-                # If there's no thumbnail (e.g. if channel isn't an image or waveform)
-                # then a KeyError will be raised. This is normal behaviour, so
-                # acceptable to pass
-                pass
-=======
-            b64_thumbnail_str = getattr(value, "thumbnail", None)
-            if channel_dtype == "image" and b64_thumbnail_str is not None:
-                thumbnail_bytes = FalseColourHandler.apply_false_colour_to_b64_img(
-                    base64_image=b64_thumbnail_str,
-                    lower_level=lower_level,
-                    upper_level=upper_level,
-                    colourmap_name=colourmap_name,
-                )
-                value.thumbnail = base64.b64encode(thumbnail_bytes.getvalue())
->>>>>>> 68d3dd32
+                    value.thumbnail = base64.b64encode(thumbnail_bytes.getvalue())
 
     @staticmethod
     async def get_channel_dtype(
