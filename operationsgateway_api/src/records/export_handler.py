--- conflicted
+++ resolved
@@ -5,11 +5,8 @@
 
 from operationsgateway_api.src.config import Config
 from operationsgateway_api.src.exceptions import ExportError
-<<<<<<< HEAD
 from operationsgateway_api.src.functions.type_transformer import TypeTransformer
-=======
 from operationsgateway_api.src.models import ChannelManifestModel
->>>>>>> 8ec8c570
 from operationsgateway_api.src.records.image import Image
 from operationsgateway_api.src.records.record import Record
 from operationsgateway_api.src.records.waveform import Waveform
@@ -165,15 +162,8 @@
             if proj.split(".")[0] == "channels":
                 # image and waveform data will be exported to separate files so will not
                 # have values put in the main csv file
-<<<<<<< HEAD
                 channel_type = self._get_channel_type(channel_name)
                 if channel_type not in ["image", "waveform"]:
-=======
-                if (self.channel_manifest.channels[channel_name].type_) not in [
-                    "image",
-                    "waveform",
-                ]:
->>>>>>> 8ec8c570
                     line = self._add_value_to_csv_line(line, channel_name)
             else:
                 # this must be a "metadata" channel
@@ -198,7 +188,7 @@
         if channel_name in self.function_types:
             return self.function_types[channel_name]
         else:
-            return self.channel_manifest_dict["channels"][channel_name]["type"]
+            return self.channel_manifest.channels[channel_name].type_
 
     async def _process_data_channel(
         self,
@@ -215,20 +205,12 @@
         that will be added to the main CSV file.
         """
         # process an image channel
-<<<<<<< HEAD
         channel_type = self._get_channel_type(channel_name)
         if channel_type == "image":
             log.info("Channel %s is an image", channel_name)
             await self._add_image_to_zip(record_data, record_id, channel_name)
         # process a waveform channel
         elif channel_type == "waveform":
-=======
-        if self.channel_manifest.channels[channel_name].type_ == "image":
-            log.info("Channel %s is an image", channel_name)
-            await self._add_image_to_zip(record_data, record_id, channel_name)
-        # process a waveform channel
-        elif self.channel_manifest.channels[channel_name].type_ == "waveform":
->>>>>>> 8ec8c570
             log.info("Channel %s is a waveform", channel_name)
             channel = record_data["channels"][channel_name]
             if "metadata" not in channel:
