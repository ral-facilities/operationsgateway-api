--- conflicted
+++ resolved
@@ -370,41 +370,8 @@
             self.errors_file_in_memory.write(
                 f"Could not find waveform for {record_id} {channel_name}\n",
             )
-<<<<<<< HEAD
             # no point trying to process the waveform so return at this point
             return
-=======
-            try:
-                if channel_name in self.function_types:
-                    waveform_model = channel.data
-                else:
-                    waveform_model = await Waveform.get_waveform(
-                        record_id,
-                        channel_name,
-                    )
-            except Exception:
-                self.errors_file_in_memory.write(
-                    f"Could not find waveform for {record_id} {channel_name}\n",
-                )
-                # no point trying to process the waveform so return at this point
-                return
-
-            if self.export_waveform_csvs:
-                num_points = len(waveform_model.x)
-                waveform_csv_in_memory = io.StringIO()
-                for point_num in range(num_points):
-                    waveform_csv_in_memory.write(
-                        str(waveform_model.x[point_num])
-                        + ","
-                        + str(waveform_model.y[point_num])
-                        + "\n",
-                    )
-                self.zip_file.writestr(
-                    f"{record_id}_{channel_name}.csv",
-                    waveform_csv_in_memory.getvalue(),
-                )
-                self._check_zip_file_size()
->>>>>>> d42b8bbb
 
         if self.export_waveform_csvs:
             num_points = len(waveform_model.x)
