import asyncio
from io import BytesIO, StringIO
import logging
from typing import Any, List, Tuple, Union
import zipfile

from operationsgateway_api.src.config import Config
from operationsgateway_api.src.exceptions import ExportError
from operationsgateway_api.src.functions.type_transformer import TypeTransformer
from operationsgateway_api.src.models import (
    ChannelDtype,
    ChannelManifestModel,
    PartialChannels,
    PartialRecordModel,
    PartialWaveformChannelModel,
    WaveformChannelMetadataModel,
    WaveformModel,
)
from operationsgateway_api.src.records.float_image import FloatImage
from operationsgateway_api.src.records.image import Image
from operationsgateway_api.src.records.record_retriever import RecordRetriever
from operationsgateway_api.src.records.vector import Vector
from operationsgateway_api.src.records.waveform import Waveform


log = logging.getLogger()


class ExportHandler:
    max_filesize_bytes = Config.config.export.max_filesize_bytes

    def __init__(
        self,
        records_data: list[PartialRecordModel],
        channel_manifest: ChannelManifestModel,
        projection: List[str],
        lower_level: int,
        upper_level: int,
        limit_bit_depth: int,
        colourmap_name: str,
        functions: "list[dict[str, str]]",
        export_scalars: bool,
        export_images: bool,
        export_float_images: bool,
        export_waveform_csvs: bool,
        export_waveform_images: bool,
        export_vector_csvs: bool,
        export_vector_images: bool,
    ) -> None:
        """
        Store all of the information that needs to be processed during the export
        """
        self.records_data = records_data
        self.channel_manifest = channel_manifest
        self.projection = projection
        self.lower_level = lower_level
        self.upper_level = upper_level
        self.limit_bit_depth = limit_bit_depth
        self.colourmap_name = colourmap_name
        self.export_scalars = export_scalars
        self.export_images = export_images
        self.export_float_images = export_float_images
        self.export_waveform_csvs = export_waveform_csvs
        self.export_waveform_images = export_waveform_images
        self.export_vector_csvs = export_vector_csvs
        self.export_vector_images = export_vector_images

        self.record_ids = []
        self.errors_file_in_memory = StringIO()
        self.main_csv_file_in_memory = StringIO()
        self.zip_file_in_memory = BytesIO()
        self.zip_file = zipfile.ZipFile(
            self.zip_file_in_memory,
            "a",
            zipfile.ZIP_DEFLATED,
            False,
        )
        self.zip_lock = asyncio.Lock()

        self.functions = functions
        self.function_types = {}

    @staticmethod
    def _ensure_waveform_metadata(channel: PartialWaveformChannelModel) -> None:
        """Utility method for ensuring Waveform Metadata and units are not None."""
        if channel.metadata is None:
            channel.metadata = WaveformChannelMetadataModel(x_units="", y_units="")
        else:
            if channel.metadata.x_units is None:
                channel.metadata.x_units = ""
            if channel.metadata.y_units is None:
                channel.metadata.y_units = ""

    @property
    def original_image(self) -> bool:
        """If none of the false colour parameters are set then the original
        image is required.
        """
        return (
            self.lower_level == 0
            and self.upper_level == 255
            and self.limit_bit_depth == 8
            and self.colourmap_name is None
        )

    # NOTE: needs to be async as it is calling async methods to get image and waveform
    # files from disk
    async def process_records(self) -> None:
        """
        Loop through the records creating a main CSV file from the scalar values and
        adding image and waveform files to a zip file ready for download. If no image
        or waveform channels are requested then just the main CSV file will be returned
        otherwise all files will be put into a zip file.
        """
        if self.functions:
            await self._init_function_types()

        self._create_main_csv_headers()
        tasks = []
        async with asyncio.TaskGroup() as task_group:
            for record_data in self.records_data:
                task = task_group.create_task(self._process_record(record_data))
                tasks.append(task)

        for task in tasks:
            line = task.result()
            # don't put empty lines in the CSV file
            if line != "":
                self.main_csv_file_in_memory.write(line + "\n")

        self._add_main_csv_file_to_zip()
        self._add_messages_file_to_zip()

        # end of adding files to the zip file
        # close the file to finish writing the directory entry etc.
        self.zip_file.close()

    async def _init_function_types(self):
        """Before writing the CSV header, need to determine function return types so
        that any scalar functions can be included as columns.
        """
        transformer = TypeTransformer()
        for function_dict in self.functions:
            name = function_dict["name"]
            expression = function_dict["expression"]
            self.function_types[name] = await transformer.evaluate(name, expression)

    def _create_main_csv_headers(self) -> None:
        """
        Process the "projection" (data table columns requested) to add the necessary
        column headings to the main CSV file.
        projection will be an array like:
        ["metadata.shotnum", "channels.N_COMP_NF_IMAGE..."]
        where the column/data channel name will be the part between the first and
        second dots eg. shotnum and N_COMP_NF_IMAGE in these examples.
        """
        line = ""
        for proj in self.projection:
            channel_name = self._get_channel_name(proj)
            if proj.split(".")[0] == "channels":
                # image and waveform data will be exported to separate files so will not
                # have values put in the main csv file
                channel_type = self._get_channel_type(channel_name)
                if channel_type not in ["image", "float_image", "waveform", "vector"]:
                    line = self._add_value_to_csv_line(line, channel_name)
            else:
                # this must be a "metadata" channel
                line = self._add_value_to_csv_line(line, channel_name)
        # don't put empty lines in the CSV file
        if line != "":
            self.main_csv_file_in_memory.write(line + "\n")

    def _get_channel_name(self, projection) -> str:
        """
        Get the name of the channel from the search projection
        """
        if projection == "_id":
            # this is a special case
            return "ID"
        else:
            projection_parts = projection.split(".")
            if len(projection_parts) < 2:
                message = f"Projection '{projection}' did not include a second term"
                raise ExportError(message)

            return projection_parts[1]

    def _get_channel_type(self, channel_name: str) -> ChannelDtype:
        """Extracts the "type" for either a function or channel."""
        if channel_name in self.function_types:
            return self.function_types[channel_name]
        elif channel_name in self.channel_manifest.channels:
            return self.channel_manifest.channels[channel_name].type_
        else:
            message = f"'{channel_name}' is not a recognised channel or function name"
            raise ExportError(message)

    async def _process_record(self, record_data: PartialRecordModel) -> str:
        """
        Process an individual record asynchronously. If functions are defined, these are
        evaluated first. Any channels fetched as part of this are stored, and re-used
        if present in self.projection to reduce the number of requests. Each projection
        for this record is handled concurrently.
        """
        record_id = record_data.id_
        self.record_ids.append(record_id)
        raw_data = {}
        if self.functions:
            record_retriever = RecordRetriever(
                record=record_data,
                functions=self.functions,
                original_image=self.original_image,
                lower_level=self.lower_level,
                upper_level=self.upper_level,
                limit_bit_depth=self.limit_bit_depth,
                colourmap_name=self.colourmap_name,
                return_thumbnails=False,
            )
            await record_retriever.process_functions()
            raw_data = record_retriever.raw_data

        line = ""
        tasks = []
        async with asyncio.TaskGroup() as task_group:
            for proj in self.projection:
                coroutine = self._process_projection(record_data, raw_data, proj)
                task = task_group.create_task(coroutine)
                tasks.append(task)

        for task in tasks:
            line += task.result()

        return line

    async def _process_projection(
        self,
        record_data: PartialRecordModel,
        raw_data: dict[str, BytesIO | WaveformModel],
        proj: str,
    ) -> str:
        """
        Asynchronously process a single projection. This may be metadata or may be
        channel data which needs to be fetched, taking a non-trivial amount of time.
        """
        projection_parts = proj.split(".")
        if proj == "_id":
            return self._add_value_to_csv_line(
                line="",
                value=record_data.id_,
                verbose=True,
            )
        elif projection_parts[0] == "metadata":
            return self._add_value_to_csv_line(
                line="",
                value=getattr(record_data.metadata, projection_parts[1], ""),
                verbose=True,
            )
        elif projection_parts[0] == "channels":
            # process one of the data channels
            return await self._process_data_channel(
                record_data.channels,
                record_data.id_,
                raw_data,
                projection_parts[1],
                "",
            )
        else:
            log.warning(
                "Unrecognised first projection part: %s",
                projection_parts[0],
            )
            return ""

    async def _process_data_channel(
        self,
        channels: PartialChannels,
        record_id: str,
        raw_data: dict[str, BytesIO | WaveformModel],
        channel_name: str,
        line: str,
    ) -> str:
        """
        Process data channels (those whose "projection" starts with "channels." as
        opposed to metadata channels whose projection starts with "metadata.") by
        adding image and waveform files to a zip file and scalar data to a line of text
        that will be added to the main CSV file.
        """
        # process an image channel
        channel_type = self._get_channel_type(channel_name)
        if channel_type == "image":
            log.info("Channel %s is an image", channel_name)
            await self._add_image_to_zip(channels, record_id, raw_data, channel_name)
        elif channel_type == "float_image":
            log.info("Channel %s is a float image", channel_name)
            await self._add_float_image_to_zip(channels, record_id, channel_name)
        # process a waveform channel
        elif channel_type == "waveform":
            log.info("Channel %s is a waveform", channel_name)
            await self._add_waveform_to_zip(channels, record_id, raw_data, channel_name)
        elif channel_type == "vector":
            log.info("Channel %s is a vector", channel_name)
            await self._add_vector_to_zip(channels, record_id, channel_name)
        # process a scalar channel
        else:
            log.info("Channel %s is a scalar", channel_name)
            if channel_name in channels and channels[channel_name].data is not None:
                value = channels[channel_name].data
            else:
                value = ""
            line = self._add_value_to_csv_line(line=line, value=value, verbose=True)
        return line

    async def _add_image_to_zip(
        self,
        channels: PartialChannels,
        record_id: str,
        raw_data: dict[str, BytesIO],
        channel_name: str,
    ) -> None:
        """
        Get an image from disk (Echo) and add it to the zip file being created for
        download.
        Note that although there is no specific requirement for it, the export
        functionality supports the export of colour mapped images. As well as
        mirroring the signature of the /records endpoint, the get_image() function
        supports this so it is easy to pass the false colour parameters on if they are
        specified. If none of them are specified the original image is used.
        """
        if not self.export_images or channel_name not in channels:
            return

        log.info("Getting image to add to zip: %s %s", record_id, channel_name)
        try:
            if channel_name in self.function_types:
                image_bytes = channels[channel_name].data
            elif channel_name in raw_data:
                if self.original_image:
                    image_bytes = raw_data[channel_name]
                else:
                    image_bytes = Image.apply_false_colour(
                        image_bytes=raw_data[channel_name],
                        original_image=self.original_image,
                        lower_level=self.lower_level,
                        upper_level=self.upper_level,
                        limit_bit_depth=self.limit_bit_depth,
                        colourmap_name=self.colourmap_name,
                    )
            else:
                image_bytes = await Image.get_image(
                    record_id=record_id,
                    channel_name=channel_name,
                    original_image=self.original_image,
                    lower_level=self.lower_level,
                    upper_level=self.upper_level,
                    limit_bit_depth=self.limit_bit_depth,
                    colourmap_name=self.colourmap_name,
                )
<<<<<<< HEAD
            self.zip_file.writestr(f"{record_id}_{channel_name}.png", image_bytes)
=======
                image_bytes = image_bytes_io.getvalue()
            await self._write_to_zip(f"{record_id}_{channel_name}.png", image_bytes)
>>>>>>> c9161bd7
            self._check_zip_file_size()
        except Exception:
            log.exception("Could not find image for %s %s", record_id, channel_name)
            self.errors_file_in_memory.write(
                f"Could not find image for {record_id} {channel_name}\n",
            )

    async def _add_float_image_to_zip(
        self,
        channels: PartialChannels,
        record_id: str,
        channel_name: str,
    ) -> None:
        """
        Get a float image from Echo and add it to the zip file being created for
        download.
        """
        if not self.export_float_images or channel_name not in channels:
            return

        log.info("Getting float image to add to zip: %s %s", record_id, channel_name)
        try:
<<<<<<< HEAD
            storage_bytes = await FloatImage.get_bytes(
                record_id,
                channel_name,
            )
            self.zip_file.writestr(f"{record_id}_{channel_name}.npz", storage_bytes)
=======
            bytes_io = await FloatImage.get_bytes(record_id, channel_name)
            storage_bytes = bytes_io.getvalue()
            await self._write_to_zip(f"{record_id}_{channel_name}.npz", storage_bytes)
>>>>>>> c9161bd7
            self._check_zip_file_size()
        except Exception:
            self.errors_file_in_memory.write(
                f"Could not find float image for {record_id} {channel_name}\n",
            )

    async def _add_waveform_to_zip(
        self,
        channels: PartialChannels,
        record_id: str,
        raw_data: dict[str, WaveformModel],
        channel_name: str,
    ) -> None:
        """
        Get the arrays of x and y values for a waveform and then either write them to a
        CSV file or create a rendered image of the waveform (or both) and add the
        created file(s) to the zip file being created ready for download.
        """
        export_waveforms = self.export_waveform_csvs or self.export_waveform_images
        if not export_waveforms or channel_name not in channels:
            return

        log.info(
            "Getting waveform to add to zip: %s %s",
            record_id,
            channel_name,
        )
        channel = channels[channel_name]
        ExportHandler._ensure_waveform_metadata(channel)
        try:
            if channel_name in self.function_types:
                waveform_model = channel.data
            elif channel_name in raw_data:
                waveform_model = raw_data[channel_name]
            else:
                waveform_model = await Waveform.get_waveform(record_id, channel_name)
        except Exception:
            self.errors_file_in_memory.write(
                f"Could not find waveform for {record_id} {channel_name}\n",
            )
            # no point trying to process the waveform so return at this point
            return

        if self.export_waveform_csvs:
            num_points = len(waveform_model.x)
            waveform_csv_in_memory = StringIO()
            for point_num in range(num_points):
                waveform_csv_in_memory.write(
                    str(waveform_model.x[point_num])
                    + ","
                    + str(waveform_model.y[point_num])
                    + "\n",
                )
            csv_bytes = waveform_csv_in_memory.getvalue()
            await self._write_to_zip(f"{record_id}_{channel_name}.csv", csv_bytes)
            self._check_zip_file_size()

        if self.export_waveform_images:
            # if rendered trace images have been requested then add those
            waveform = Waveform(waveform_model)
            png_bytes = waveform.get_fullsize_png(
                x_label=channel.metadata.x_units,
                y_label=channel.metadata.y_units,
            )
            await self._write_to_zip(f"{record_id}_{channel_name}.png", png_bytes)
            self._check_zip_file_size()

    async def _add_vector_to_zip(
        self,
        channels: PartialChannels,
        record_id: str,
        channel_name: str,
    ) -> None:
        """
        Get vector data from echo and add it to the zip file in CSV or PNG form.
        """
        export_vectors = self.export_vector_csvs or self.export_vector_images
        if not export_vectors or channel_name not in channels:
            return

        channel = channels[channel_name]
        labels = None
        if channel.metadata and channel.metadata.labels:
            labels = channel.metadata.labels

        log.info(
            "Getting vector to add to zip: %s %s",
            record_id,
            channel_name,
        )
        try:
            vector_model = await Vector.get_vector(record_id, channel_name)
        except Exception:
            self.errors_file_in_memory.write(
                f"Could not find vector for {record_id} {channel_name}\n",
            )
            # no point trying to process the vector so return at this point
            return

        if self.export_vector_csvs:
            string_io = StringIO()
            if labels:
                for label, value in zip(labels, vector_model.data, strict=True):
                    string_io.write(f"{label},{value}\n")
            else:
                for value in vector_model.data:
                    string_io.write(f"{value}\n")

            data = string_io.getvalue()
            await self._write_to_zip(f"{record_id}_{channel_name}.csv", data)
            self._check_zip_file_size()

        if self.export_vector_images:
            vector = Vector(vector_model)
            vector_image = vector.get_fullsize_png(labels)
            await self._write_to_zip(f"{record_id}_{channel_name}.png", vector_image)
            self._check_zip_file_size()

    def _add_main_csv_file_to_zip(self):
        """
        If other files have been exported and therefore a zip file is being prepared
        for export then add the CSV file to the zip file.
        """
        if self.export_scalars:
            if (
                len(self.zip_file.infolist()) > 0
                and len(self.main_csv_file_in_memory.getvalue()) > 0
            ):
                self.zip_file.writestr(
                    f"{self.get_filename_stem()}.csv",
                    self.main_csv_file_in_memory.getvalue(),
                )
                self._check_zip_file_size()

    def _add_messages_file_to_zip(self):
        """
        Add a file listing any errors that might be useful to the user to the zip such
        as any files or waveforms that were not found.
        """
        errors_str = self.errors_file_in_memory.getvalue()
        if len(errors_str) > 0:
            self.zip_file.writestr(
                "EXPORT_ERRORS.txt",
                errors_str,
            )
            log.error("Returning export errors file containing: \n%s", errors_str)

    def get_export_file_bytes(self) -> Union[BytesIO, StringIO]:
        """
        Return either the main CSV file or the zip file depending on what data channels
        have been requested
        """
        if len(self.zip_file.infolist()) > 0:
            return self.zip_file_in_memory
        else:
            if self.export_scalars:
                return self.main_csv_file_in_memory
            else:
                raise ExportError("Nothing to export")

    def get_filename_stem(self) -> str:
        """
        Create a suitable download filename based on the records ID(s) and, in some
        cases, the channel name.
        For a single record the filename should include the record ID.
        For multiple records the filename should include the first and the last record
        ID.
        If only a single channel is being exported the filename should include that.
        Note that this does not include the file extension.
        """
        first, last = self._get_first_last_record_ids()
        filename = first
        if last is not None:
            filename += "_to_" + last
        if len(self.projection) == 1:
            channel_name = self._get_channel_name(self.projection[0])
            filename += "_" + channel_name
        return filename

    def _get_first_last_record_ids(self) -> Tuple[str, str]:
        """
        Get the first and last record IDs by ordering the list of record IDs and then
        returning the first and last items.
        """
        record_ids_sorted = sorted(self.record_ids)
        first = record_ids_sorted[0]
        if len(record_ids_sorted) == 1:
            last = None
        else:
            last = record_ids_sorted[-1]
        return first, last

    def _add_value_to_csv_line(
        self,
        line: str,
        value: Any,
        verbose: bool = False,
    ) -> str:
        """
        Helper function for writing values to CSV files
        """
        if verbose:
            log.debug("value: %s of type %s", value, type(value))

        if value is None or value == "":
            # leave cell empty in these cases
            return line + ","
        if type(value) == str:
            # put quotes round string values in case they contain a comma
            # which would upset the formatting
            return line + '"' + value + '"' + ","
        else:
            # just put the raw value into the CSV and
            # Excel should do its best to interpret the type
            return line + str(value) + ","

    def _check_zip_file_size(self) -> None:
        """
        Check that the zip file being created in memory is under a maximum size
        specified by a config parameter, otherwise raise an exception
        """
        nbytes = self.zip_file_in_memory.getbuffer().nbytes
        log.info("Zip file size: %d", nbytes)
        if nbytes > ExportHandler.max_filesize_bytes:
            raise ExportError(
                "Too much data requested. Reduce either the number of records or "
                "channels requested, or both.",
            )

    async def _write_to_zip(self, arcname: str, data: str | bytes) -> None:
        """
        As a precaution, lock access to the zip_file to prevent simultaneous access.
        This might not be strictly necessary as zip_file has it's own (synchronous)
        lock, and since writestr is synchronous then the async event loop should not be
        awaiting the outcome of one ongoing writestr while it performs another writestr.
        """
        async with self.zip_lock:
            self.zip_file.writestr(arcname, data)<|MERGE_RESOLUTION|>--- conflicted
+++ resolved
@@ -355,12 +355,7 @@
                     limit_bit_depth=self.limit_bit_depth,
                     colourmap_name=self.colourmap_name,
                 )
-<<<<<<< HEAD
-            self.zip_file.writestr(f"{record_id}_{channel_name}.png", image_bytes)
-=======
-                image_bytes = image_bytes_io.getvalue()
             await self._write_to_zip(f"{record_id}_{channel_name}.png", image_bytes)
->>>>>>> c9161bd7
             self._check_zip_file_size()
         except Exception:
             log.exception("Could not find image for %s %s", record_id, channel_name)
@@ -383,17 +378,8 @@
 
         log.info("Getting float image to add to zip: %s %s", record_id, channel_name)
         try:
-<<<<<<< HEAD
-            storage_bytes = await FloatImage.get_bytes(
-                record_id,
-                channel_name,
-            )
-            self.zip_file.writestr(f"{record_id}_{channel_name}.npz", storage_bytes)
-=======
-            bytes_io = await FloatImage.get_bytes(record_id, channel_name)
-            storage_bytes = bytes_io.getvalue()
+            storage_bytes = await FloatImage.get_bytes(record_id, channel_name)
             await self._write_to_zip(f"{record_id}_{channel_name}.npz", storage_bytes)
->>>>>>> c9161bd7
             self._check_zip_file_size()
         except Exception:
             self.errors_file_in_memory.write(
