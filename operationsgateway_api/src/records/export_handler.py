import asyncio
from io import BytesIO, StringIO
import logging
from typing import Any, List, Tuple, Union
import zipfile

from operationsgateway_api.src.config import Config
from operationsgateway_api.src.exceptions import ExportError
from operationsgateway_api.src.functions.type_transformer import TypeTransformer
from operationsgateway_api.src.models import (
    ChannelDtype,
    ChannelManifestModel,
    PartialChannels,
    PartialRecordModel,
    PartialWaveformChannelModel,
    WaveformChannelMetadataModel,
    WaveformModel,
)
from operationsgateway_api.src.records.float_image import FloatImage
from operationsgateway_api.src.records.image import Image
from operationsgateway_api.src.records.record_retriever import RecordRetriever
from operationsgateway_api.src.records.vector import Vector
from operationsgateway_api.src.records.waveform import Waveform


log = logging.getLogger()


class ExportHandler:
    max_filesize_bytes = Config.config.export.max_filesize_bytes

    def __init__(
        self,
        records_data: list[PartialRecordModel],
        channel_manifest: ChannelManifestModel,
        projection: List[str],
        lower_level: int,
        upper_level: int,
        limit_bit_depth: int,
        colourmap_name: str,
        functions: "list[dict[str, str]]",
        export_scalars: bool,
        export_images: bool,
        export_float_images: bool,
        export_waveform_csvs: bool,
        export_waveform_images: bool,
        export_vector_csvs: bool,
        export_vector_images: bool,
    ) -> None:
        """
        Store all of the information that needs to be processed during the export
        """
        self.records_data = records_data
        self.channel_manifest = channel_manifest
        self.projection = projection
        self.lower_level = lower_level
        self.upper_level = upper_level
        self.limit_bit_depth = limit_bit_depth
        self.colourmap_name = colourmap_name
        self.export_scalars = export_scalars
        self.export_images = export_images
        self.export_float_images = export_float_images
        self.export_waveform_csvs = export_waveform_csvs
        self.export_waveform_images = export_waveform_images
        self.export_vector_csvs = export_vector_csvs
        self.export_vector_images = export_vector_images

        self.record_ids = []
        self.errors_file_in_memory = StringIO()
        self.main_csv_file_in_memory = StringIO()
        self.zip_file_in_memory = BytesIO()
        self.zip_file = zipfile.ZipFile(
            self.zip_file_in_memory,
            "a",
            zipfile.ZIP_DEFLATED,
            False,
        )

        self.functions = functions
        self.function_types = {}

    @staticmethod
    def _ensure_waveform_metadata(channel: PartialWaveformChannelModel) -> None:
        """Utility method for ensuring Waveform Metadata and units are not None."""
        if channel.metadata is None:
            channel.metadata = WaveformChannelMetadataModel(x_units="", y_units="")
        else:
            if channel.metadata.x_units is None:
                channel.metadata.x_units = ""
            if channel.metadata.y_units is None:
                channel.metadata.y_units = ""

    @property
    def original_image(self) -> bool:
        """If none of the false colour parameters are set then the original
        image is required.
        """
        return (
            self.lower_level == 0
            and self.upper_level == 255
            and self.limit_bit_depth == 8
            and self.colourmap_name is None
        )

    # NOTE: needs to be async as it is calling async methods to get image and waveform
    # files from disk
    async def process_records(self) -> None:
        """
        Loop through the records creating a main CSV file from the scalar values and
        adding image and waveform files to a zip file ready for download. If no image
        or waveform channels are requested then just the main CSV file will be returned
        otherwise all files will be put into a zip file.
        """
        if self.functions:
            await self._init_function_types()

        self._create_main_csv_headers()
        tasks = []
        async with asyncio.TaskGroup() as task_group:
            for record_data in self.records_data:
                task = task_group.create_task(self._process_record(record_data))
                tasks.append(task)

        for task in tasks:
            line = task.result()
            # don't put empty lines in the CSV file
            if line != "":
                self.main_csv_file_in_memory.write(line + "\n")

        self._add_main_csv_file_to_zip()
        self._add_messages_file_to_zip()

        # end of adding files to the zip file
        # close the file to finish writing the directory entry etc.
        self.zip_file.close()

    async def _init_function_types(self):
        """Before writing the CSV header, need to determine function return types so
        that any scalar functions can be included as columns.
        """
        transformer = TypeTransformer()
        for function_dict in self.functions:
            name = function_dict["name"]
            expression = function_dict["expression"]
            self.function_types[name] = await transformer.evaluate(name, expression)

    def _create_main_csv_headers(self) -> None:
        """
        Process the "projection" (data table columns requested) to add the necessary
        column headings to the main CSV file.
        projection will be an array like:
        ["metadata.shotnum", "channels.N_COMP_NF_IMAGE..."]
        where the column/data channel name will be the part between the first and
        second dots eg. shotnum and N_COMP_NF_IMAGE in these examples.
        """
        line = ""
        for proj in self.projection:
            channel_name = self._get_channel_name(proj)
            if proj.split(".")[0] == "channels":
                # image and waveform data will be exported to separate files so will not
                # have values put in the main csv file
                channel_type = self._get_channel_type(channel_name)
                if channel_type not in ["image", "float_image", "waveform", "vector"]:
                    line = self._add_value_to_csv_line(line, channel_name)
            else:
                # this must be a "metadata" channel
                line = self._add_value_to_csv_line(line, channel_name)
        # don't put empty lines in the CSV file
        if line != "":
            self.main_csv_file_in_memory.write(line + "\n")

    def _get_channel_name(self, projection) -> str:
        """
        Get the name of the channel from the search projection
        """
        if projection == "_id":
            # this is a special case
            return "ID"
        else:
            projection_parts = projection.split(".")
            if len(projection_parts) < 2:
                message = f"Projection '{projection}' did not include a second term"
                raise ExportError(message)

            return projection_parts[1]

    def _get_channel_type(self, channel_name: str) -> ChannelDtype:
        """Extracts the "type" for either a function or channel."""
        if channel_name in self.function_types:
            return self.function_types[channel_name]
        elif channel_name in self.channel_manifest.channels:
            return self.channel_manifest.channels[channel_name].type_
        else:
            message = f"'{channel_name}' is not a recognised channel or function name"
            raise ExportError(message)

    async def _process_record(self, record_data: PartialRecordModel) -> str:
        """
        Process an individual record asynchronously. If functions are defined, these are
        evaluated first. Any channels fetched as part of this are stored, and re-used
        if present in self.projection to reduce the number of requests. Each projection
        for this record is handled concurrently.
        """
        record_id = record_data.id_
        self.record_ids.append(record_id)
        raw_data = {}
        if self.functions:
            record_retriever = RecordRetriever(
                record=record_data,
                functions=self.functions,
                original_image=self.original_image,
                lower_level=self.lower_level,
                upper_level=self.upper_level,
                limit_bit_depth=self.limit_bit_depth,
                colourmap_name=self.colourmap_name,
                return_thumbnails=False,
            )
            await record_retriever.process_functions()
            raw_data = record_retriever.raw_data

        line = ""
        tasks = []
        async with asyncio.TaskGroup() as task_group:
            for proj in self.projection:
                coroutine = self._process_projection(record_data, raw_data, proj)
                task = task_group.create_task(coroutine)
                tasks.append(task)

        for task in tasks:
            line += task.result()

        return line

    async def _process_projection(
        self,
        record_data: PartialRecordModel,
        raw_data: dict[str, BytesIO | WaveformModel],
        proj: str,
    ) -> str:
        """
        Asynchronously process a single projection. This may be metadata or may be
        channel data which needs to be fetched, taking a non-trivial amount of time.
        """
        projection_parts = proj.split(".")
        if proj == "_id":
            return self._add_value_to_csv_line(
                line="",
                value=record_data.id_,
                verbose=True,
            )
        elif projection_parts[0] == "metadata":
            return self._add_value_to_csv_line(
                line="",
                value=getattr(record_data.metadata, projection_parts[1], ""),
                verbose=True,
            )
        elif projection_parts[0] == "channels":
            # process one of the data channels
            return await self._process_data_channel(
                record_data.channels,
                record_data.id_,
                raw_data,
                projection_parts[1],
                "",
            )
        else:
            log.warning(
                "Unrecognised first projection part: %s",
                projection_parts[0],
            )
            return ""

    async def _process_data_channel(
        self,
        channels: PartialChannels,
        record_id: str,
        raw_data: dict[str, BytesIO | WaveformModel],
        channel_name: str,
        line: str,
    ) -> str:
        """
        Process data channels (those whose "projection" starts with "channels." as
        opposed to metadata channels whose projection starts with "metadata.") by
        adding image and waveform files to a zip file and scalar data to a line of text
        that will be added to the main CSV file.
        """
        # process an image channel
        channel_type = self._get_channel_type(channel_name)
        if channel_type == "image":
            log.info("Channel %s is an image", channel_name)
            await self._add_image_to_zip(channels, record_id, raw_data, channel_name)
        elif channel_type == "float_image":
            log.info("Channel %s is a float image", channel_name)
            await self._add_float_image_to_zip(channels, record_id, channel_name)
        # process a waveform channel
        elif channel_type == "waveform":
            log.info("Channel %s is a waveform", channel_name)
<<<<<<< HEAD
            channel = channels[channel_name]
            ExportHandler._ensure_waveform_metadata(channel)
            await self._add_waveform_to_zip(
                channels,
                record_id,
                raw_data,
                channel_name,
                channel.metadata.x_units,
                channel.metadata.y_units,
            )
=======
            await self._add_waveform_to_zip(channels, record_id, channel_name)
>>>>>>> 24379d88
        elif channel_type == "vector":
            log.info("Channel %s is a vector", channel_name)
            await self._add_vector_to_zip(channels, record_id, channel_name)
        # process a scalar channel
        else:
            log.info("Channel %s is a scalar", channel_name)
            if channel_name in channels and channels[channel_name].data is not None:
                value = channels[channel_name].data
            else:
                value = ""
            line = self._add_value_to_csv_line(line=line, value=value, verbose=True)
        return line

    async def _add_image_to_zip(
        self,
        channels: PartialChannels,
        record_id: str,
        raw_data: dict[str, BytesIO],
        channel_name: str,
    ) -> None:
        """
        Get an image from disk (Echo) and add it to the zip file being created for
        download.
        Note that although there is no specific requirement for it, the export
        functionality supports the export of colour mapped images. As well as
        mirroring the signature of the /records endpoint, the get_image() function
        supports this so it is easy to pass the false colour parameters on if they are
        specified. If none of them are specified the original image is used.
        """
        if not self.export_images or channel_name not in channels:
            return

        log.info("Getting image to add to zip: %s %s", record_id, channel_name)
        try:
            if channel_name in self.function_types:
<<<<<<< HEAD
                image_bytes = channel.data
            elif channel_name in raw_data:
                if self.original_image:
                    image_bytes = raw_data[channel_name].getvalue()
                else:
                    image_bytes_io = Image.apply_false_colour(
                        image_bytes=raw_data[channel_name],
                        original_image=self.original_image,
                        relative_path=channel_name,  # This is only used for logging
                        lower_level=self.lower_level,
                        upper_level=self.upper_level,
                        limit_bit_depth=self.limit_bit_depth,
                        colourmap_name=self.colourmap_name,
                    )
                    image_bytes = image_bytes_io.getvalue()
=======
                image_bytes = channels[channel_name].data
>>>>>>> 24379d88
            else:
                image_bytes_io = await Image.get_image(
                    record_id=record_id,
                    channel_name=channel_name,
                    original_image=self.original_image,
                    lower_level=self.lower_level,
                    upper_level=self.upper_level,
                    limit_bit_depth=self.limit_bit_depth,
                    colourmap_name=self.colourmap_name,
                )
                image_bytes = image_bytes_io.getvalue()
            self.zip_file.writestr(f"{record_id}_{channel_name}.png", image_bytes)
            self._check_zip_file_size()
        except Exception:
            log.exception("Could not find image for %s %s", record_id, channel_name)
            self.errors_file_in_memory.write(
                f"Could not find image for {record_id} {channel_name}\n",
            )

    async def _add_float_image_to_zip(
        self,
        channels: PartialChannels,
        record_id: str,
        channel_name: str,
    ) -> None:
        """
        Get a float image from Echo and add it to the zip file being created for
        download.
        """
        if not self.export_float_images or channel_name not in channels:
            return

        log.info("Getting float image to add to zip: %s %s", record_id, channel_name)
        try:
            storage_bytes = await FloatImage.get_bytes(
                record_id,
                channel_name,
            )
            self.zip_file.writestr(
                f"{record_id}_{channel_name}.npz",
                storage_bytes.getvalue(),
            )
            self._check_zip_file_size()
        except Exception:
            self.errors_file_in_memory.write(
                f"Could not find float image for {record_id} {channel_name}\n",
            )

    async def _add_waveform_to_zip(
        self,
        channels: PartialChannels,
        record_id: str,
        raw_data: dict[str, WaveformModel],
        channel_name: str,
    ) -> None:
        """
        Get the arrays of x and y values for a waveform and then either write them to a
        CSV file or create a rendered image of the waveform (or both) and add the
        created file(s) to the zip file being created ready for download.
        """
        export_waveforms = self.export_waveform_csvs or self.export_waveform_images
        if not export_waveforms or channel_name not in channels:
            return

        log.info(
            "Getting waveform to add to zip: %s %s",
            record_id,
            channel_name,
        )
        channel = channels[channel_name]
        ExportHandler._ensure_waveform_metadata(channel)
        try:
            if channel_name in self.function_types:
                waveform_model = channel.data
            else:
                waveform_model = await Waveform.get_waveform(record_id, channel_name)
        except Exception:
            self.errors_file_in_memory.write(
                f"Could not find waveform for {record_id} {channel_name}\n",
            )
<<<<<<< HEAD
            try:
                if channel_name in self.function_types:
                    waveform_model = channel.data
                elif channel_name in raw_data:
                    waveform_model = raw_data[channel_name]
                else:
                    waveform_model = await Waveform.get_waveform(
                        record_id,
                        channel_name,
                    )
            except Exception:
                self.errors_file_in_memory.write(
                    f"Could not find waveform for {record_id} {channel_name}\n",
                )
                # no point trying to process the waveform so return at this point
                return

            if self.export_waveform_csvs:
                num_points = len(waveform_model.x)
                waveform_csv_in_memory = StringIO()
                for point_num in range(num_points):
                    waveform_csv_in_memory.write(
                        str(waveform_model.x[point_num])
                        + ","
                        + str(waveform_model.y[point_num])
                        + "\n",
                    )
                self.zip_file.writestr(
                    f"{record_id}_{channel_name}.csv",
                    waveform_csv_in_memory.getvalue(),
                )
                self._check_zip_file_size()
=======
            # no point trying to process the waveform so return at this point
            return
>>>>>>> 24379d88

        if self.export_waveform_csvs:
            num_points = len(waveform_model.x)
            waveform_csv_in_memory = io.StringIO()
            for point_num in range(num_points):
                waveform_csv_in_memory.write(
                    str(waveform_model.x[point_num])
                    + ","
                    + str(waveform_model.y[point_num])
                    + "\n",
                )
            self.zip_file.writestr(
                f"{record_id}_{channel_name}.csv",
                waveform_csv_in_memory.getvalue(),
            )
            self._check_zip_file_size()

        if self.export_waveform_images:
            # if rendered trace images have been requested then add those
            waveform = Waveform(waveform_model)
            waveform_png_bytes = waveform.get_fullsize_png(
                x_label=channel.metadata.x_units,
                y_label=channel.metadata.y_units,
            )
            self.zip_file.writestr(
                f"{record_id}_{channel_name}.png",
                waveform_png_bytes,
            )
            self._check_zip_file_size()

    async def _add_vector_to_zip(
        self,
        channels: PartialChannels,
        record_id: str,
        channel_name: str,
    ) -> None:
        """
        Get vector data from echo and add it to the zip file in CSV or PNG form.
        """
        export_vectors = self.export_vector_csvs or self.export_vector_images
        if not export_vectors or channel_name not in channels:
            return

        channel = channels[channel_name]
        labels = None
        if channel.metadata and channel.metadata.labels:
            labels = channel.metadata.labels

        log.info(
            "Getting vector to add to zip: %s %s",
            record_id,
            channel_name,
        )
        try:
            vector_model = await Vector.get_vector(record_id, channel_name)
        except Exception:
            self.errors_file_in_memory.write(
                f"Could not find vector for {record_id} {channel_name}\n",
            )
<<<<<<< HEAD
            try:
                vector_model = await Vector.get_vector(record_id, channel_name)
            except Exception:
                self.errors_file_in_memory.write(
                    f"Could not find vector for {record_id} {channel_name}\n",
                )
                # no point trying to process the vector so return at this point
                return

            if self.export_vector_csvs:
                string_io = StringIO()
                if labels:
                    for label, value in zip(labels, vector_model.data, strict=True):
                        string_io.write(f"{label},{value}\n")
                else:
                    for value in vector_model.data:
                        string_io.write(f"{value}\n")
=======
            # no point trying to process the vector so return at this point
            return
>>>>>>> 24379d88

        if self.export_vector_csvs:
            string_io = io.StringIO()
            if labels:
                for label, value in zip(labels, vector_model.data, strict=True):
                    string_io.write(f"{label},{value}\n")
            else:
                for value in vector_model.data:
                    string_io.write(f"{value}\n")

            data = string_io.getvalue()
            self.zip_file.writestr(f"{record_id}_{channel_name}.csv", data)
            self._check_zip_file_size()

        if self.export_vector_images:
            vector = Vector(vector_model)
            vector_image = vector.get_fullsize_png(labels)
            self.zip_file.writestr(f"{record_id}_{channel_name}.png", vector_image)
            self._check_zip_file_size()

    def _add_main_csv_file_to_zip(self):
        """
        If other files have been exported and therefore a zip file is being prepared
        for export then add the CSV file to the zip file.
        """
        if self.export_scalars:
            if (
                len(self.zip_file.infolist()) > 0
                and len(self.main_csv_file_in_memory.getvalue()) > 0
            ):
                self.zip_file.writestr(
                    f"{self.get_filename_stem()}.csv",
                    self.main_csv_file_in_memory.getvalue(),
                )
                self._check_zip_file_size()

    def _add_messages_file_to_zip(self):
        """
        Add a file listing any errors that might be useful to the user to the zip such
        as any files or waveforms that were not found.
        """
        errors_str = self.errors_file_in_memory.getvalue()
        if len(errors_str) > 0:
            self.zip_file.writestr(
                "EXPORT_ERRORS.txt",
                errors_str,
            )
            log.error("Returning export errors file containing: \n%s", errors_str)

    def get_export_file_bytes(self) -> Union[BytesIO, StringIO]:
        """
        Return either the main CSV file or the zip file depending on what data channels
        have been requested
        """
        if len(self.zip_file.infolist()) > 0:
            return self.zip_file_in_memory
        else:
            if self.export_scalars:
                return self.main_csv_file_in_memory
            else:
                raise ExportError("Nothing to export")

    def get_filename_stem(self) -> str:
        """
        Create a suitable download filename based on the records ID(s) and, in some
        cases, the channel name.
        For a single record the filename should include the record ID.
        For multiple records the filename should include the first and the last record
        ID.
        If only a single channel is being exported the filename should include that.
        Note that this does not include the file extension.
        """
        first, last = self._get_first_last_record_ids()
        filename = first
        if last is not None:
            filename += "_to_" + last
        if len(self.projection) == 1:
            channel_name = self._get_channel_name(self.projection[0])
            filename += "_" + channel_name
        return filename

    def _get_first_last_record_ids(self) -> Tuple[str, str]:
        """
        Get the first and last record IDs by ordering the list of record IDs and then
        returning the first and last items.
        """
        record_ids_sorted = sorted(self.record_ids)
        first = record_ids_sorted[0]
        if len(record_ids_sorted) == 1:
            last = None
        else:
            last = record_ids_sorted[-1]
        return first, last

    def _add_value_to_csv_line(
        self,
        line: str,
        value: Any,
        verbose: bool = False,
    ) -> str:
        """
        Helper function for writing values to CSV files
        """
        if verbose:
            log.debug("value: %s of type %s", value, type(value))

        if value is None or value == "":
            # leave cell empty in these cases
            return line + ","
        if type(value) == str:
            # put quotes round string values in case they contain a comma
            # which would upset the formatting
            return line + '"' + value + '"' + ","
        else:
            # just put the raw value into the CSV and
            # Excel should do its best to interpret the type
            return line + str(value) + ","

    def _check_zip_file_size(self) -> None:
        """
        Check that the zip file being created in memory is under a maximum size
        specified by a config parameter, otherwise raise an exception
        """
        nbytes = self.zip_file_in_memory.getbuffer().nbytes
        log.info("Zip file size: %d", nbytes)
        if nbytes > ExportHandler.max_filesize_bytes:
            raise ExportError(
                "Too much data requested. Reduce either the number of records or "
                "channels requested, or both.",
            )<|MERGE_RESOLUTION|>--- conflicted
+++ resolved
@@ -295,20 +295,7 @@
         # process a waveform channel
         elif channel_type == "waveform":
             log.info("Channel %s is a waveform", channel_name)
-<<<<<<< HEAD
-            channel = channels[channel_name]
-            ExportHandler._ensure_waveform_metadata(channel)
-            await self._add_waveform_to_zip(
-                channels,
-                record_id,
-                raw_data,
-                channel_name,
-                channel.metadata.x_units,
-                channel.metadata.y_units,
-            )
-=======
-            await self._add_waveform_to_zip(channels, record_id, channel_name)
->>>>>>> 24379d88
+            await self._add_waveform_to_zip(channels, record_id, raw_data, channel_name)
         elif channel_type == "vector":
             log.info("Channel %s is a vector", channel_name)
             await self._add_vector_to_zip(channels, record_id, channel_name)
@@ -344,8 +331,7 @@
         log.info("Getting image to add to zip: %s %s", record_id, channel_name)
         try:
             if channel_name in self.function_types:
-<<<<<<< HEAD
-                image_bytes = channel.data
+                image_bytes = channels[channel_name].data
             elif channel_name in raw_data:
                 if self.original_image:
                     image_bytes = raw_data[channel_name].getvalue()
@@ -360,9 +346,6 @@
                         colourmap_name=self.colourmap_name,
                     )
                     image_bytes = image_bytes_io.getvalue()
-=======
-                image_bytes = channels[channel_name].data
->>>>>>> 24379d88
             else:
                 image_bytes_io = await Image.get_image(
                     record_id=record_id,
@@ -437,53 +420,20 @@
         try:
             if channel_name in self.function_types:
                 waveform_model = channel.data
+            elif channel_name in raw_data:
+                waveform_model = raw_data[channel_name]
             else:
                 waveform_model = await Waveform.get_waveform(record_id, channel_name)
         except Exception:
             self.errors_file_in_memory.write(
                 f"Could not find waveform for {record_id} {channel_name}\n",
             )
-<<<<<<< HEAD
-            try:
-                if channel_name in self.function_types:
-                    waveform_model = channel.data
-                elif channel_name in raw_data:
-                    waveform_model = raw_data[channel_name]
-                else:
-                    waveform_model = await Waveform.get_waveform(
-                        record_id,
-                        channel_name,
-                    )
-            except Exception:
-                self.errors_file_in_memory.write(
-                    f"Could not find waveform for {record_id} {channel_name}\n",
-                )
-                # no point trying to process the waveform so return at this point
-                return
-
-            if self.export_waveform_csvs:
-                num_points = len(waveform_model.x)
-                waveform_csv_in_memory = StringIO()
-                for point_num in range(num_points):
-                    waveform_csv_in_memory.write(
-                        str(waveform_model.x[point_num])
-                        + ","
-                        + str(waveform_model.y[point_num])
-                        + "\n",
-                    )
-                self.zip_file.writestr(
-                    f"{record_id}_{channel_name}.csv",
-                    waveform_csv_in_memory.getvalue(),
-                )
-                self._check_zip_file_size()
-=======
             # no point trying to process the waveform so return at this point
             return
->>>>>>> 24379d88
 
         if self.export_waveform_csvs:
             num_points = len(waveform_model.x)
-            waveform_csv_in_memory = io.StringIO()
+            waveform_csv_in_memory = StringIO()
             for point_num in range(num_points):
                 waveform_csv_in_memory.write(
                     str(waveform_model.x[point_num])
@@ -539,31 +489,11 @@
             self.errors_file_in_memory.write(
                 f"Could not find vector for {record_id} {channel_name}\n",
             )
-<<<<<<< HEAD
-            try:
-                vector_model = await Vector.get_vector(record_id, channel_name)
-            except Exception:
-                self.errors_file_in_memory.write(
-                    f"Could not find vector for {record_id} {channel_name}\n",
-                )
-                # no point trying to process the vector so return at this point
-                return
-
-            if self.export_vector_csvs:
-                string_io = StringIO()
-                if labels:
-                    for label, value in zip(labels, vector_model.data, strict=True):
-                        string_io.write(f"{label},{value}\n")
-                else:
-                    for value in vector_model.data:
-                        string_io.write(f"{value}\n")
-=======
             # no point trying to process the vector so return at this point
             return
->>>>>>> 24379d88
 
         if self.export_vector_csvs:
-            string_io = io.StringIO()
+            string_io = StringIO()
             if labels:
                 for label, value in zip(labels, vector_model.data, strict=True):
                     string_io.write(f"{label},{value}\n")
