import io
import logging
from typing import Any, List, Tuple, Union
import zipfile

from operationsgateway_api.src.config import Config
from operationsgateway_api.src.exceptions import ExportError
from operationsgateway_api.src.functions.type_transformer import TypeTransformer
from operationsgateway_api.src.models import (
    ChannelDtype,
    ChannelManifestModel,
    PartialChannels,
    PartialRecordModel,
    PartialWaveformChannelModel,
    WaveformChannelMetadataModel,
)
from operationsgateway_api.src.records.image import Image
from operationsgateway_api.src.records.nullable_image import NullableImage
from operationsgateway_api.src.records.record import Record
from operationsgateway_api.src.records.waveform import Waveform


log = logging.getLogger()


class ExportHandler:
    max_filesize_bytes = Config.config.export.max_filesize_bytes

    def __init__(
        self,
        records_data: list[PartialRecordModel],
        channel_manifest: ChannelManifestModel,
        projection: List[str],
        lower_level: int,
        upper_level: int,
        limit_bit_depth: int,
        colourmap_name: str,
        functions: "list[dict[str, str]]",
        export_scalars: bool,
        export_images: bool,
        export_nullable_images: bool,
        export_waveform_csvs: bool,
        export_waveform_images: bool,
    ) -> None:
        """
        Store all of the information that needs to be processed during the export
        """
        self.records_data = records_data
        self.channel_manifest = channel_manifest
        self.projection = projection
        self.lower_level = lower_level
        self.upper_level = upper_level
        self.limit_bit_depth = limit_bit_depth
        self.colourmap_name = colourmap_name
        self.export_scalars = export_scalars
        self.export_images = export_images
        self.export_nullable_images = export_nullable_images
        self.export_waveform_csvs = export_waveform_csvs
        self.export_waveform_images = export_waveform_images

        self.record_ids = []
        self.errors_file_in_memory = io.StringIO()
        self.main_csv_file_in_memory = io.StringIO()
        self.zip_file_in_memory = io.BytesIO()
        self.zip_file = zipfile.ZipFile(
            self.zip_file_in_memory,
            "a",
            zipfile.ZIP_DEFLATED,
            False,
        )

        self.functions = functions
        self.function_types = {}

    @staticmethod
    def _ensure_waveform_metadata(channel: PartialWaveformChannelModel) -> None:
        """Utility method for ensuring Waveform Metadata and units are not None."""
        if channel.metadata is None:
            channel.metadata = WaveformChannelMetadataModel(x_units="", y_units="")
        else:
            if channel.metadata.x_units is None:
                channel.metadata.x_units = ""
            if channel.metadata.y_units is None:
                channel.metadata.y_units = ""

    @property
    def original_image(self) -> bool:
        """If none of the false colour parameters are set then the original
        image is required.
        """
        return (
            self.lower_level == 0
            and self.upper_level == 255
            and self.limit_bit_depth == 8
            and self.colourmap_name is None
        )

    # NOTE: needs to be async as it is calling async methods to get image and waveform
    # files from disk
    async def process_records(self) -> None:
        """
        Loop through the records creating a main CSV file from the scalar values and
        adding image and waveform files to a zip file ready for download. If no image
        or waveform channels are requested then just the main CSV file will be returned
        otherwise all files will be put into a zip file.
        """
        if self.functions:
            await self._init_function_types()

        self._create_main_csv_headers()
        for record_data in self.records_data:
            log.debug("record_data: %s", record_data)
            record_id = record_data.id_
            self.record_ids.append(record_id)
            log.debug("record_id: %s", record_id)

            if self.functions:
                await Record.apply_functions(
                    record=record_data,
                    functions=self.functions,
                    original_image=self.original_image,
                    lower_level=self.lower_level,
                    upper_level=self.upper_level,
                    limit_bit_depth=self.limit_bit_depth,
                    colourmap_name=self.colourmap_name,
                    return_thumbnails=False,
                )

            line = ""
            for proj in self.projection:
                log.debug("projection: %s", proj)
                projection_parts = proj.split(".")
                if proj == "_id":
                    line = self._add_value_to_csv_line(
                        line=line,
                        value=record_data.id_,
                        verbose=True,
                    )
                elif projection_parts[0] == "metadata":
                    line = self._add_value_to_csv_line(
                        line=line,
                        value=getattr(record_data.metadata, projection_parts[1], ""),
                        verbose=True,
                    )
                elif projection_parts[0] == "channels":
                    # process one of the data channels
                    line = await self._process_data_channel(
                        record_data.channels,
                        record_id,
                        projection_parts[1],
                        line,
                    )
                else:
                    log.warning(
                        "Unrecognised first projection part: %s",
                        projection_parts[0],
                    )

            # don't put empty lines in the CSV file
            if line != "":
                self.main_csv_file_in_memory.write(line + "\n")

        self._add_main_csv_file_to_zip()
        self._add_messages_file_to_zip()

        # end of adding files to the zip file
        # close the file to finish writing the directory entry etc.
        self.zip_file.close()

    async def _init_function_types(self):
        """Before writing the CSV header, need to determine function return types so
        that any scalar functions can be included as columns.
        """
        transformer = TypeTransformer()
        for function_dict in self.functions:
            name = function_dict["name"]
            expression = function_dict["expression"]
            self.function_types[name] = await transformer.evaluate(name, expression)

    def _create_main_csv_headers(self) -> None:
        """
        Process the "projection" (data table columns requested) to add the necessary
        column headings to the main CSV file.
        projection will be an array like:
        ["metadata.shotnum", "channels.N_COMP_NF_IMAGE..."]
        where the column/data channel name will be the part between the first and
        second dots eg. shotnum and N_COMP_NF_IMAGE in these examples.
        """
        line = ""
        for proj in self.projection:
            channel_name = self._get_channel_name(proj)
            if proj.split(".")[0] == "channels":
                # image and waveform data will be exported to separate files so will not
                # have values put in the main csv file
                channel_type = self._get_channel_type(channel_name)
                if channel_type not in ["image", "nullable_image", "waveform"]:
                    line = self._add_value_to_csv_line(line, channel_name)
            else:
                # this must be a "metadata" channel
                line = self._add_value_to_csv_line(line, channel_name)
        # don't put empty lines in the CSV file
        if line != "":
            self.main_csv_file_in_memory.write(line + "\n")

    def _get_channel_name(self, projection) -> str:
        """
        Get the name of the channel from the search projection
        """
        if projection == "_id":
            # this is a special case
            return "ID"
        else:
            projection_parts = projection.split(".")
            if len(projection_parts) < 2:
                message = f"Projection '{projection}' did not include a second term"
                raise ExportError(message)

            return projection_parts[1]

    def _get_channel_type(self, channel_name: str) -> ChannelDtype:
        """Extracts the "type" for either a function or channel."""
        if channel_name in self.function_types:
            return self.function_types[channel_name]
        elif channel_name in self.channel_manifest.channels:
            return self.channel_manifest.channels[channel_name].type_
        else:
            message = f"'{channel_name}' is not a recognised channel or function name"
            raise ExportError(message)

    async def _process_data_channel(
        self,
        channels: PartialChannels,
        record_id: str,
        channel_name: str,
        line: str,
    ) -> str:
        """
        Process data channels (those whose "projection" starts with "channels." as
        opposed to metadata channels whose projection starts with "metadata.") by
        adding image and waveform files to a zip file and scalar data to a line of text
        that will be added to the main CSV file.
        """
        # process an image channel
        channel_type = self._get_channel_type(channel_name)
        if channel_type == "image":
            log.info("Channel %s is an image", channel_name)
<<<<<<< HEAD
            await self._add_image_to_zip(record_data, record_id, channel_name)
        elif channel_type == "nullable_image":
            log.info("Channel %s is a nullable image", channel_name)
            await self._add_nullable_image_to_zip(record_data, record_id, channel_name)
=======
            await self._add_image_to_zip(channels, record_id, channel_name)
>>>>>>> 68d3dd32
        # process a waveform channel
        elif channel_type == "waveform":
            log.info("Channel %s is a waveform", channel_name)
            channel = channels[channel_name]
            ExportHandler._ensure_waveform_metadata(channel)
            await self._add_waveform_to_zip(
                channels,
                record_id,
                channel_name,
                channel.metadata.x_units,
                channel.metadata.y_units,
            )
        # process a scalar channel
        else:
            log.info("Channel %s is a scalar", channel_name)
            if channel_name in channels and channels[channel_name].data is not None:
                value = channels[channel_name].data
            else:
                value = ""
            line = self._add_value_to_csv_line(line=line, value=value, verbose=True)
        return line

    async def _add_image_to_zip(
        self,
        channels: PartialChannels,
        record_id: str,
        channel_name: str,
    ) -> None:
        """
        Get an image from disk (Echo) and add it to the zip file being created for
        download.
        Note that although there is no specific requirement for it, the export
        functionality supports the export of colour mapped images. As well as
        mirroring the signature of the /records endpoint, the get_image() function
        supports this so it is easy to pass the false colour parameters on if they are
        specified. If none of them are specified the original image is used.
        """
        if not self.export_images:
            return

        try:
            # first check that there should be an image to process
            channel = channels[channel_name]
        except KeyError:
            # there is no entry for this channel in the record
            # so there is no image to process
            return

        log.info("Getting image to add to zip: %s %s", record_id, channel_name)
        try:
            if channel_name in self.function_types:
                image_bytes = channel.data
            else:
                image_bytes_io = await Image.get_image(
                    record_id=record_id,
                    channel_name=channel_name,
                    original_image=self.original_image,
                    lower_level=self.lower_level,
                    upper_level=self.upper_level,
                    limit_bit_depth=self.limit_bit_depth,
                    colourmap_name=self.colourmap_name,
                )
                image_bytes = image_bytes_io.getvalue()
            self.zip_file.writestr(f"{record_id}_{channel_name}.png", image_bytes)
            self._check_zip_file_size()
        except Exception:
            self.errors_file_in_memory.write(
                f"Could not find image for {record_id} {channel_name}\n",
            )

    async def _add_nullable_image_to_zip(
        self,
        record_data: dict,
        record_id: str,
        channel_name: str,
    ) -> None:
        """
        Get a nullable image from Echo and add it to the zip file being created for
        download.
        """
        if not self.export_nullable_images:
            return

        # first check that there should be an image to process
        if "channels" not in record_data or channel_name not in record_data["channels"]:
            # there is no entry for this channel in the record
            # so there is no image to process
            return

        log.info("Getting nullable image to add to zip: %s %s", record_id, channel_name)
        try:
            storage_bytes = await NullableImage.get_storage_bytes(
                record_id,
                channel_name,
            )
            self.zip_file.writestr(
                f"{record_id}_{channel_name}.npz",
                storage_bytes.getvalue(),
            )
            self._check_zip_file_size()
        except Exception:
            self.errors_file_in_memory.write(
                f"Could not find nullable image for {record_id} {channel_name}\n",
            )

    async def _add_waveform_to_zip(
        self,
        channels: PartialChannels,
        record_id: str,
        channel_name: str,
        x_units: str,
        y_units: str,
    ) -> None:
        """
        Get the arrays of x and y values for a waveform and then either write them to a
        CSV file or create a rendered image of the waveform (or both) and add the
        created file(s) to the zip file being created ready for download.
        """
        try:
            # first check that there should be a waveform to process
            channel = channels[channel_name]
        except KeyError:
            # there is no entry for this channel in the record
            # so there is no waveform to process
            return

        if self.export_waveform_csvs or self.export_waveform_images:
            log.info(
                "Getting waveform to add to zip: %s %s",
                record_id,
                channel_name,
            )
            try:
                if channel_name in self.function_types:
                    waveform_model = channel.data
                else:
                    waveform_model = Waveform.get_waveform(record_id, channel_name)
            except Exception:
                self.errors_file_in_memory.write(
                    f"Could not find waveform for {record_id} {channel_name}\n",
                )
                # no point trying to process the waveform so return at this point
                return

            if self.export_waveform_csvs:
                num_points = len(waveform_model.x)
                waveform_csv_in_memory = io.StringIO()
                for point_num in range(num_points):
                    waveform_csv_in_memory.write(
                        str(waveform_model.x[point_num])
                        + ","
                        + str(waveform_model.y[point_num])
                        + "\n",
                    )
                self.zip_file.writestr(
                    f"{record_id}_{channel_name}.csv",
                    waveform_csv_in_memory.getvalue(),
                )
                self._check_zip_file_size()

            if self.export_waveform_images:
                # if rendered trace images have been requested then add those
                waveform = Waveform(waveform_model)
                waveform_png_bytes = waveform.get_fullsize_png(x_units, y_units)
                self.zip_file.writestr(
                    f"{record_id}_{channel_name}.png",
                    waveform_png_bytes,
                )
                self._check_zip_file_size()

    def _add_main_csv_file_to_zip(self):
        """
        If other files have been exported and therefore a zip file is being prepared
        for export then add the CSV file to the zip file.
        """
        if self.export_scalars:
            if (
                len(self.zip_file.infolist()) > 0
                and len(self.main_csv_file_in_memory.getvalue()) > 0
            ):
                self.zip_file.writestr(
                    f"{self.get_filename_stem()}.csv",
                    self.main_csv_file_in_memory.getvalue(),
                )
                self._check_zip_file_size()

    def _add_messages_file_to_zip(self):
        """
        Add a file listing any errors that might be useful to the user to the zip such
        as any files or waveforms that were not found.
        """
        errors_str = self.errors_file_in_memory.getvalue()
        if len(errors_str) > 0:
            self.zip_file.writestr(
                "EXPORT_ERRORS.txt",
                errors_str,
            )
            log.error("Returning export errors file containing: \n%s", errors_str)

    def get_export_file_bytes(self) -> Union[io.BytesIO, io.StringIO]:
        """
        Return either the main CSV file or the zip file depending on what data channels
        have been requested
        """
        if len(self.zip_file.infolist()) > 0:
            return self.zip_file_in_memory
        else:
            if self.export_scalars:
                return self.main_csv_file_in_memory
            else:
                raise ExportError("Nothing to export")

    def get_filename_stem(self) -> str:
        """
        Create a suitable download filename based on the records ID(s) and, in some
        cases, the channel name.
        For a single record the filename should include the record ID.
        For multiple records the filename should include the first and the last record
        ID.
        If only a single channel is being exported the filename should include that.
        Note that this does not include the file extension.
        """
        first, last = self._get_first_last_record_ids()
        filename = first
        if last is not None:
            filename += "_to_" + last
        if len(self.projection) == 1:
            channel_name = self._get_channel_name(self.projection[0])
            filename += "_" + channel_name
        return filename

    def _get_first_last_record_ids(self) -> Tuple[str, str]:
        """
        Get the first and last record IDs by ordering the list of record IDs and then
        returning the first and last items.
        """
        record_ids_sorted = sorted(self.record_ids)
        first = record_ids_sorted[0]
        if len(record_ids_sorted) == 1:
            last = None
        else:
            last = record_ids_sorted[-1]
        return first, last

    def _add_value_to_csv_line(
        self,
        line: str,
        value: Any,
        verbose: bool = False,
    ) -> str:
        """
        Helper function for writing values to CSV files
        """
        if verbose:
            log.debug("value: %s of type %s", value, type(value))

        if value is None or value == "":
            # leave cell empty in these cases
            return line + ","
        if type(value) == str:
            # put quotes round string values in case they contain a comma
            # which would upset the formatting
            return line + '"' + value + '"' + ","
        else:
            # just put the raw value into the CSV and
            # Excel should do its best to interpret the type
            return line + str(value) + ","

    def _check_zip_file_size(self) -> None:
        """
        Check that the zip file being created in memory is under a maximum size
        specified by a config parameter, otherwise raise an exception
        """
        nbytes = self.zip_file_in_memory.getbuffer().nbytes
        log.info("Zip file size: %d", nbytes)
        if nbytes > ExportHandler.max_filesize_bytes:
            raise ExportError(
                "Too much data requested. Reduce either the number of records or "
                "channels requested, or both.",
            )<|MERGE_RESOLUTION|>--- conflicted
+++ resolved
@@ -244,14 +244,10 @@
         channel_type = self._get_channel_type(channel_name)
         if channel_type == "image":
             log.info("Channel %s is an image", channel_name)
-<<<<<<< HEAD
-            await self._add_image_to_zip(record_data, record_id, channel_name)
+            await self._add_image_to_zip(channels, record_id, channel_name)
         elif channel_type == "nullable_image":
             log.info("Channel %s is a nullable image", channel_name)
-            await self._add_nullable_image_to_zip(record_data, record_id, channel_name)
-=======
-            await self._add_image_to_zip(channels, record_id, channel_name)
->>>>>>> 68d3dd32
+            await self._add_nullable_image_to_zip(channels, record_id, channel_name)
         # process a waveform channel
         elif channel_type == "waveform":
             log.info("Channel %s is a waveform", channel_name)
