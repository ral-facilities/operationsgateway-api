from __future__ import annotations

from io import BytesIO
import logging

import numpy as np
from PIL import Image

from operationsgateway_api.src.auth.jwt_handler import JwtHandler
from operationsgateway_api.src.config import Config
from operationsgateway_api.src.exceptions import EchoS3Error
from operationsgateway_api.src.models import FloatImageModel
from operationsgateway_api.src.records.echo_interface import get_echo_interface
from operationsgateway_api.src.records.false_colour_handler import FalseColourHandler
from operationsgateway_api.src.records.image_abc import ImageABC
from operationsgateway_api.src.records.thumbnail_handler import ThumbnailHandler


log = logging.getLogger()


class FloatImage(ImageABC):
    echo_prefix = "float_images"
    echo_extension = "npz"

    def __init__(self, image: FloatImageModel) -> None:
        super().__init__(image)

    @staticmethod
    def get_absolute_max(array: np.ndarray) -> float:
        """Returns the largest absolute value in the array, ignoring nans. If all values
        are nan or 0, then 1 is returned. This lets us safely divide by this number when
        normalising the image.
        """
        if np.all(np.isnan(array)) or np.all(array == 0):
            return 1
        else:
            return np.nanmax(np.absolute(array))

    def create_thumbnail(self) -> None:
        """
        Using the object's image data, create a thumbnail of the image and store it as
        an attribute of this object as base64. The thumbnail uses the LA mode, with the
        L channel representing normalised values from the original array and the alpha
        being 0 for nans and 255 for all other values.
        """
        log.info("Creating image thumbnail for %s", self.image.path)
        absolute_max = FloatImage.get_absolute_max(self.image.data)
        normalised_data = 255 * (self.image.data / (2 * absolute_max) + 0.5)
        alpha = np.where(np.isnan(self.image.data), np.uint8(0), np.uint8(255))
        la_data = np.stack(arrays=[normalised_data.astype(np.uint8), alpha], axis=-1)
        la_image = Image.fromarray(la_data, "LA")
        la_image.thumbnail(Config.config.float_images.thumbnail_size)
        self.thumbnail = ThumbnailHandler.convert_to_base64(la_image)
        la_image.close()

    @staticmethod
    async def upload_image(input_image: FloatImage) -> str | None:
        """
        Save the image on Echo S3 object storage as a compressed numpy array (.npz)
        """

        log.info("Storing float image in a Bytes object: %s", input_image.image.path)
        image_bytes = BytesIO()
        np.savez_compressed(image_bytes, input_image.image.data)
        storage_path = FloatImage.get_full_path(input_image.image.path)
        log.info("Storing float image on S3: %s", storage_path)
        echo_interface = get_echo_interface()
        try:
            await echo_interface.upload_file_object(image_bytes, storage_path)
            return None  # No failure
        except EchoS3Error:
            # Extract the channel name and propagate it
            channel_name = input_image.get_channel_name_from_path()
            log.error("Failed to upload float image for channel: %s", channel_name)
            get_echo_interface.cache_clear()  # Invalidate the cache as a precaution
            return channel_name

    @staticmethod
    async def get_image(
        record_id: str,
        channel_name: str,
        colourmap_name: str,
    ) -> BytesIO:
        """
        Get the original numpy array, then apply the specified colourmap to the values.
        The returned BytesIO encode the image as a png. For use when displaying data.
        """
        log.info("Retrieving float image and returning BytesIO object")
        array_bytes = await FloatImage.get_bytes(record_id, channel_name)
        array_bytes.seek(0)
        npz_file = np.load(array_bytes)
        array = npz_file["arr_0"]
        npz_file.close()
        absolute_max = FloatImage.get_absolute_max(array)
        return FalseColourHandler.apply_false_colour_float(
            array,
            absolute_max,
            colourmap_name,
        )

    @staticmethod
<<<<<<< HEAD
    async def get_storage_bytes(record_id: str, channel_name: str) -> BytesIO:
        """
        Get and return the BytesIO of the original compressed npz file. For use when
        exporting data.
        """
        echo_interface = get_echo_interface()
        try:
            relative_path = FloatImage.get_relative_path(record_id, channel_name)
            full_path = FloatImage.get_full_path(relative_path)
            return await echo_interface.download_file_object(full_path)
        except (ClientError, EchoS3Error) as exc:
            get_echo_interface.cache_clear()  # Invalidate the cache as a precaution
            await FloatImage._handle_get_image_exception(
                record_id=record_id,
                channel_name=channel_name,
                exc=exc,
            )

    @staticmethod
=======
>>>>>>> d42b8bbb
    async def get_preferred_colourmap(access_token: str) -> str:
        """
        Check the user's database record to see if they have a preferred colour map set
        """
        username = JwtHandler.get_payload(access_token)["username"]
        colourmap_name = await FalseColourHandler.get_preferred_float_colourmap(
            username,
        )
        log.debug("Preferred colour map for %s is %s", username, colourmap_name)
        return colourmap_name<|MERGE_RESOLUTION|>--- conflicted
+++ resolved
@@ -100,28 +100,6 @@
         )
 
     @staticmethod
-<<<<<<< HEAD
-    async def get_storage_bytes(record_id: str, channel_name: str) -> BytesIO:
-        """
-        Get and return the BytesIO of the original compressed npz file. For use when
-        exporting data.
-        """
-        echo_interface = get_echo_interface()
-        try:
-            relative_path = FloatImage.get_relative_path(record_id, channel_name)
-            full_path = FloatImage.get_full_path(relative_path)
-            return await echo_interface.download_file_object(full_path)
-        except (ClientError, EchoS3Error) as exc:
-            get_echo_interface.cache_clear()  # Invalidate the cache as a precaution
-            await FloatImage._handle_get_image_exception(
-                record_id=record_id,
-                channel_name=channel_name,
-                exc=exc,
-            )
-
-    @staticmethod
-=======
->>>>>>> d42b8bbb
     async def get_preferred_colourmap(access_token: str) -> str:
         """
         Check the user's database record to see if they have a preferred colour map set
