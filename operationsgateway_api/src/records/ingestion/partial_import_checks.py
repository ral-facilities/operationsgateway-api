--- conflicted
+++ resolved
@@ -10,11 +10,8 @@
 )
 from operationsgateway_api.src.records.echo_interface import EchoInterface
 from operationsgateway_api.src.records.image import Image
-<<<<<<< HEAD
 from operationsgateway_api.src.records.nullable_image import NullableImage
-=======
 from operationsgateway_api.src.records.vector import Vector
->>>>>>> 7b63061a
 from operationsgateway_api.src.records.waveform import Waveform
 
 
@@ -118,21 +115,15 @@
                 if isinstance(channel_model, ImageChannelModel):
                     path = Image.get_full_path(channel_model.image_path)
                     object_stored = self.echo.head_object(path)
-<<<<<<< HEAD
                 elif isinstance(channel_model, NullableImageChannelModel):
                     path = NullableImage.get_full_path(channel_model.image_path)
                     object_stored = self.echo.head_object(path)
                 elif isinstance(channel_model, WaveformChannelModel):
                     path = Waveform.get_full_path(channel_model.waveform_path)
                     object_stored = self.echo.head_object(path)
-=======
-                elif isinstance(channel_model, WaveformChannelModel):
-                    path = Waveform.get_full_path(channel_model.waveform_path)
-                    object_stored = self.echo.head_object(path)
                 elif isinstance(channel_model, VectorChannelModel):
                     path = Vector.get_full_path(channel_model.vector_path)
                     object_stored = self.echo.head_object(path)
->>>>>>> 7b63061a
                 else:
                     object_stored = True
                 if object_stored:
@@ -153,21 +144,4 @@
         return {
             "accepted_channels": accepted_channels,
             "rejected_channels": rejected_channels,
-<<<<<<< HEAD
-        }
-=======
-        }
-
-    def _is_image_or_waveform_stored(self, path: str) -> bool:
-        """
-        Searches for an image or waveform on Echo and returns whether the file is
-        present or not
-        """
-
-        try:
-            self.echo.download_file_object(path)
-        except EchoS3Error:
-            return False
-
-        return True
->>>>>>> 7b63061a
+        }