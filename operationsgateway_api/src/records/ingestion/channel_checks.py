import logging
<<<<<<< HEAD
=======
from types import NoneType
>>>>>>> 7b63061a
from typing import Any, Dict, List

import numpy as np
from pydantic import BaseModel

from operationsgateway_api.src.exceptions import ChannelManifestError
from operationsgateway_api.src.models import (
    ChannelModel,
<<<<<<< HEAD
    ImageChannelMetadataModel,
    ImageModel,
    NullableImageChannelMetadataModel,
    NullableImageModel,
    ScalarChannelMetadataModel,
    WaveformChannelMetadataModel,
=======
    ImageModel,
    VectorChannelMetadataModel,
    VectorModel,
>>>>>>> 7b63061a
    WaveformModel,
)


log = logging.getLogger()


class ChannelChecks:
    def __init__(
        self,
        ingested_record=None,
        ingested_waveforms=None,
        ingested_images=None,
<<<<<<< HEAD
        ingested_nullable_images=None,
=======
        ingested_vectors=None,
>>>>>>> 7b63061a
        internal_failed_channels=None,
    ):
        """
        This class is instantiated using everything from hdf_handler
        internal_failed_channel is a list of channels that have failed inside
        hdf_handler already
        """
        self.ingested_record = ingested_record or []
        self.ingested_waveforms = ingested_waveforms or []
        self.ingested_images = ingested_images or []
<<<<<<< HEAD
        self.ingested_nullable_images = ingested_nullable_images or []
=======
        self.ingested_vectors = ingested_vectors or []
>>>>>>> 7b63061a
        self.internal_failed_channels = internal_failed_channels or []

        self.supported_channel_types = [
            "scalar",
            "image",
<<<<<<< HEAD
            "nullable_image",
            "rgb-image",
            "waveform",
=======
            "rgb-image",
            "waveform",
            "vector",
>>>>>>> 7b63061a
        ]

    def set_channels(self, manifest) -> None:
        if not manifest:
            raise ChannelManifestError(
                "There is no manifest file stored in the database, channel checks"
                " against cannot occur unless there is one present",
            )
        self.manifest_channels = manifest.channels

    def _merge_internal_failed(
        self,
        rejected_channels,
        internal_failed_channel,
        accept_list,
    ):
        """
        Merges internal_failed_channel with rejected_channels from the main code
        it merges them based on the reason for failing so if there is a duplicate
        reason then it is ignored in the merge

        only merges reasons that are in the accept_list to separate between checks
        """
        if internal_failed_channel != []:
            for response in internal_failed_channel:
                for reason in response.values():
                    for accepted_reason in accept_list:
                        if reason.startswith(accepted_reason):
                            rejected_channels.append(response)
        return rejected_channels

    async def channel_dtype_checks(self):
        """
        Checks if the channel_dtype of each channel exists and has the correct datatype
        and is one of the supported values

        if they aren't they are added to the rejected_channels list as a dict along with
        the reason they failed to return to the used as an output dict
        """
        ingested_channels = self.ingested_record
        dump = False
        if type(ingested_channels) != dict:
            ingested_channels = ingested_channels.channels
            dump = True

        rejected_channels = []

        for key, value in ingested_channels.items():
            if dump:
                value = value.metadata.model_dump()

            response = await self.channel_name_check(key)
            if response != []:
                rejected_channels.extend(response)
                log.debug(
                    "Channel name not recognised, further checks on '%s' won't be run",
                    key,
                )
                continue

            if "channel_dtype" in value:
                if (
                    self.manifest_channels[key].type_ != value["channel_dtype"]
                    or value["channel_dtype"] not in self.supported_channel_types
                ):
                    rejected_channels.append(
                        {
                            key: "channel_dtype has wrong data type "
                            "or its value is unsupported",
                        },
                    )
            else:
                rejected_channels.append(
                    {
                        key: "channel_dtype attribute is missing",
                    },
                )

        rejected_channels = self._merge_internal_failed(
            rejected_channels,
            self.internal_failed_channels,
            [
                "channel_dtype attribute is missing",
                "channel_dtype has wrong data type or its value is unsupported",
            ],
        )

        return rejected_channels

    @staticmethod
    def _find_path(
<<<<<<< HEAD
        ingested_list: list[ImageModel | NullableImageModel | WaveformModel],
        path: str,
    ) -> ImageModel | NullableImageModel | WaveformModel | None:
=======
        ingested_list: list[ImageModel | WaveformModel | VectorModel],
        path: str,
    ) -> ImageModel | WaveformModel | VectorModel | None:
>>>>>>> 7b63061a
        """
        Returns the model from ingested_list with the specified path, or None if not
        found.
        """
        for ingested_model in ingested_list:
            if ingested_model.path == path:
                return ingested_model

    def required_attribute_checks(self):
        """
        Checks if the required attributes of each channel exists and has the
        correct datatype

        if they don't they are added to the rejected_channels list as a dict along with
        the reason they failed to return to the used as an output dict
        """
        ingested_channels = self.ingested_record.channels
<<<<<<< HEAD
=======

>>>>>>> 7b63061a
        rejected_channels = []
        for key, value in ingested_channels.items():
            if value.metadata.channel_dtype == "image":
                image = ChannelChecks._find_path(self.ingested_images, value.image_path)
<<<<<<< HEAD
                if not isinstance(image, ImageModel) or not isinstance(
                    image.data,
                    np.ndarray,
                ):
=======
                if not isinstance(image.data, np.ndarray):
>>>>>>> 7b63061a
                    rejected_channels.append(
                        {key: "data attribute has wrong datatype, should be ndarray"},
                    )

<<<<<<< HEAD
            elif value.metadata.channel_dtype == "nullable_image":
                image = ChannelChecks._find_path(
                    self.ingested_nullable_images,
                    value.image_path,
                )
                if not isinstance(image, NullableImageModel) or not isinstance(
                    image.data,
                    np.ndarray,
                ):
                    rejected_channels.append(
                        {key: "data attribute has wrong datatype, should be ndarray"},
                    )
=======
            if value.metadata.channel_dtype == "waveform":
                matching_waveform = ChannelChecks._find_path(
                    self.ingested_waveforms,
                    value.waveform_path,
                )
>>>>>>> 7b63061a

            elif value.metadata.channel_dtype == "waveform":
                matching_waveform = ChannelChecks._find_path(
                    self.ingested_waveforms,
                    value.waveform_path,
                )
                if (
                    not isinstance(matching_waveform, WaveformModel)
                    or not isinstance(matching_waveform.x, list)
                    or not all(isinstance(e, float) for e in matching_waveform.x)
                ):
                    rejected_channels.append(
                        {key: "x attribute must be a list of floats"},
                    )

                if not isinstance(matching_waveform.y, list) or not all(
                    isinstance(element, float) for element in matching_waveform.y
                ):
                    rejected_channels.append(
                        {key: "y attribute must be a list of floats"},
                    )

            elif value.metadata.channel_dtype == "vector":
                vector = ChannelChecks._find_path(
                    ingested_list=self.ingested_vectors,
                    path=value.vector_path,
                )
                if not (
                    isinstance(vector.data, list)
                    and all(isinstance(e, float) for e in vector.data)
                ):
                    message = "data attribute has wrong datatype, should be list[float]"
                    rejected_channels.append({key: message})

        rejected_channels = self._merge_internal_failed(
            rejected_channels,
            self.internal_failed_channels,
            [
                "data attribute is missing",
                "data has wrong datatype",
                "x attribute is missing",
                "y attribute is missing",
                "channel_dtype attribute is missing",
                "channel_dtype has wrong data type or its value is unsupported",
            ],
        )

        return rejected_channels

    @staticmethod
    def _ensure_dict(possible_model: dict | BaseModel) -> dict:
        """
        If possible_model isn't a dict, calls model_dump so that a dict is always
        returned.
        """
        if not isinstance(possible_model, dict):
            return possible_model.model_dump()
        else:
            return possible_model

    @staticmethod
    def _check_type(
        channel_name: str,
        attribute_name: str,
        value_dict: dict[str, Any],
        rejected_channels: list[dict[str, str]],
        accepted_types: tuple[type],
    ) -> None:
        """
        Modifies rejected_channels in place with a new message if attribute name is
        specified and the value is not of one of the accepted_types.
        """
        if (attribute_name in value_dict) and (
            not isinstance(value_dict[attribute_name], accepted_types)
            and value_dict[attribute_name] is not None
        ):
            message = f"{attribute_name} attribute has wrong datatype"
            rejected_channels.append({channel_name: message})

    @staticmethod
    def _check_str(
        channel_name: str,
        attribute_name: str,
        value_dict: dict[str, Any],
        rejected_channels: list[dict[str, str]],
    ) -> None:
        """
        Modifies rejected_channels in place with a new message if attribute name is
        specified and the value is not a str.
        """
        ChannelChecks._check_type(
            channel_name,
            attribute_name,
            value_dict,
            rejected_channels,
            (str,),
        )

    @staticmethod
    def _check_int(
        channel_name: str,
        attribute_name: str,
        value_dict: dict[str, Any],
        rejected_channels: list[dict[str, str]],
    ) -> None:
        """
        Modifies rejected_channels in place with a new message if attribute name is
        specified and the value is not an int.
        """
        ChannelChecks._check_type(
            channel_name,
            attribute_name,
            value_dict,
            rejected_channels,
            (int, np.integer),
        )

    @staticmethod
    def _check_float(
        channel_name: str,
        attribute_name: str,
        value_dict: dict[str, Any],
        rejected_channels: list[dict[str, str]],
    ) -> None:
        """
        Modifies rejected_channels in place with a new message if attribute name is
        specified and the value is not a float.
        """
        ChannelChecks._check_type(
            channel_name,
            attribute_name,
            value_dict,
            rejected_channels,
            (float, np.floating),
        )

    @classmethod
    def scalar_metadata_checks(
        cls,
        key: str,
        value_dict: dict | ScalarChannelMetadataModel,
        rejected_channels: list[dict[str, str]],
    ) -> list[dict[str, str]]:
        """
        Various checks brought out of the main function to simplify it

        when called it returns a list of rejected_channels (if any) from the checks ran
        """
        value_dict = ChannelChecks._ensure_dict(value_dict)
        ChannelChecks._check_str(key, "units", value_dict, rejected_channels)

        return rejected_channels

    @classmethod
    def image_metadata_checks(
        cls,
        key: str,
        value_dict: dict | ImageChannelMetadataModel,
        rejected_channels: list[dict[str, str]],
    ) -> list[dict[str, str]]:
        """
        Various checks brought out of the main function to simplify it

        when called it returns a list of rejected_channels (if any) from the checks ran
        """
        value_dict = ChannelChecks._ensure_dict(value_dict)
        ChannelChecks._check_float(
            key,
            "exposure_time_s",
            value_dict,
            rejected_channels,
        )
        ChannelChecks._check_float(key, "gain", value_dict, rejected_channels)
        ChannelChecks._check_float(key, "x_pixel_size", value_dict, rejected_channels)
        ChannelChecks._check_str(key, "x_pixel_units", value_dict, rejected_channels)
        ChannelChecks._check_float(key, "y_pixel_size", value_dict, rejected_channels)
        ChannelChecks._check_str(key, "y_pixel_units", value_dict, rejected_channels)
        ChannelChecks._check_int(key, "bit_depth", value_dict, rejected_channels)

        return rejected_channels

    @classmethod
    def nullable_image_metadata_checks(
        cls,
        key: str,
        value_dict: dict | NullableImageChannelMetadataModel,
        rejected_channels: list[dict[str, str]],
    ) -> list[dict[str, str]]:
        value_dict = ChannelChecks._ensure_dict(value_dict)
        ChannelChecks._check_float(key, "x_pixel_size", value_dict, rejected_channels)
        ChannelChecks._check_str(key, "x_pixel_units", value_dict, rejected_channels)
        ChannelChecks._check_float(key, "y_pixel_size", value_dict, rejected_channels)
        ChannelChecks._check_str(key, "y_pixel_units", value_dict, rejected_channels)

        return rejected_channels

    @classmethod
    def waveform_metadata_checks(
        cls,
        key: str,
        value_dict: dict | WaveformChannelMetadataModel,
        rejected_channels: list[dict[str, str]],
    ) -> list[dict[str, str]]:
        value_dict = ChannelChecks._ensure_dict(value_dict)
        ChannelChecks._check_str(key, "x_units", value_dict, rejected_channels)
        ChannelChecks._check_str(key, "y_units", value_dict, rejected_channels)

        return rejected_channels

    @staticmethod
    def _ensure_dict(possible_model: dict | BaseModel) -> dict:
        """
        If possible_model isn't a dict, calls model_dump so that a dict is always
        returned.
        """
        if not isinstance(possible_model, dict):
            return possible_model.model_dump()
        else:
            return possible_model

    @staticmethod
    def _check_type(
        channel_name: str,
        attribute_name: str,
        value_dict: dict[str, Any],
        rejected_channels: list[dict[str, str]],
        accepted_types: tuple[type],
    ) -> Any:
        """
        Modifies rejected_channels in place with a new message if attribute name is
        specified and the value is not of one of the accepted_types or NoneType.
        """
        if attribute_name in value_dict:
            attribute = value_dict[attribute_name]
            if not isinstance(attribute, (NoneType, *accepted_types)):
                message = f"{attribute_name} attribute has wrong datatype"
                rejected_channels.append({channel_name: message})

            return attribute

    @staticmethod
    def _check_str(
        channel_name: str,
        attribute_name: str,
        value_dict: dict[str, Any],
        rejected_channels: list[dict[str, str]],
    ) -> None:
        """
        Modifies rejected_channels in place with a new message if attribute name is
        specified and the value is not a str.
        """
        ChannelChecks._check_type(
            channel_name,
            attribute_name,
            value_dict,
            rejected_channels,
            (str,),
        )

    @staticmethod
    def _check_list(
        channel_name: str,
        attribute_name: str,
        value_dict: dict[str, Any],
        rejected_channels: list[dict[str, str]],
        element_type: type,
        length: int,
    ) -> None:
        """
        Modifies rejected_channels in place with a new message if attribute name is
        specified and the value is not a list. All elements in the list are checked
        against element_type, and it must have the specified length.
        """
        attribute = ChannelChecks._check_type(
            channel_name,
            attribute_name,
            value_dict,
            rejected_channels,
            (list,),
        )
        if not all(isinstance(e, element_type) for e in attribute):
            message = f"{attribute_name} attribute has wrong datatype"
            rejected_channels.append({channel_name: message})
        if len(attribute) != length:
            message = f"{attribute_name} attribute has wrong length"
            rejected_channels.append({channel_name: message})

    @classmethod
    def vector_metadata_checks(
        cls,
        key: str,
        value_dict: dict | VectorChannelMetadataModel,
        rejected_channels: list[dict[str, str]],
        length: int,
    ) -> list[dict[str, str]]:
        value_dict = ChannelChecks._ensure_dict(value_dict)
        ChannelChecks._check_str(
            channel_name=key,
            attribute_name="units",
            value_dict=value_dict,
            rejected_channels=rejected_channels,
        )
        ChannelChecks._check_list(
            key,
            "labels",
            value_dict,
            rejected_channels,
            str,
            length,
        )

    def optional_dtype_checks(self):
        """
        Checks if the optional attributes of each channel has the correct datatype
        calls two other functions that return any failed channels. done to simplify
        this function

        if they don't they are added to the rejected_channels list as a dict along with
        the reason they failed to return to the used as an output dict
        """
        ingested_channels = self.ingested_record.channels
        rejected_channels = []

        for key, value in ingested_channels.items():
            if value.metadata.channel_dtype == "scalar":
                rejected_channels = self.scalar_metadata_checks(
                    key,
                    value.metadata,
                    rejected_channels,
                )

            elif value.metadata.channel_dtype == "image":
                rejected_channels = self.image_metadata_checks(
                    key,
                    value.metadata,
                    rejected_channels,
                )

            elif value.metadata.channel_dtype == "nullable_image":
                rejected_channels = self.nullable_image_metadata_checks(
                    key,
                    value.metadata,
                    rejected_channels,
                )

            elif value.metadata.channel_dtype == "waveform":
                rejected_channels = self.waveform_metadata_checks(
                    key,
                    value.metadata,
                    rejected_channels,
                )

            elif value.metadata.channel_dtype == "vector":
                vector = ChannelChecks._find_path(
                    ingested_list=self.ingested_vectors,
                    path=value.vector_path,
                )
                rejected_channels = self.vector_metadata_checks(
                    key,
                    value.metadata,
                    rejected_channels,
                    len(vector.data),
                )

        return rejected_channels

    def _waveform_dataset_check(self, rejected_channels, value, key, letter):
        """
        Is ran to differentiate between the datasets "x" and "y" for waveforms

        this generates a rejected channel message depending on what was fed to this
        function (which dataset and why it failed)
        """
        if type(value) != list:
            rejected_channels.append({key: letter + " attribute has wrong shape"})
        else:
            if not all(isinstance(element, float) for element in value):
                rejected_channels.append(
                    {
                        key: letter + " attribute has wrong datatype, should "
                        "be a list of floats",
                    },
                )
        return rejected_channels

    def dataset_checks(self):
        """
        Checks if the datasets of each channel exists and have the correct datatype

        if they don't they are added to the rejected_channels list as a dict along with
        the reason they failed to return to the used as an output dict
        """
        ingested_channels = (self.ingested_record).channels
<<<<<<< HEAD
=======

>>>>>>> 7b63061a
        rejected_channels = []
        for key, value in ingested_channels.items():
            if value.metadata.channel_dtype == "image":
<<<<<<< HEAD
                image = ChannelChecks._find_path(self.ingested_images, value.image_path)
                data = image.data
=======
                data = None
                for image in self.ingested_images:
                    if image.path == value.image_path:
                        data = image.data
                        continue

>>>>>>> 7b63061a
                if isinstance(data, np.ndarray) and (
                    data.dtype == np.uint16 or data.dtype == np.uint8
                ):
                    if not all(isinstance(element, np.ndarray) for element in data):
                        rejected_channels.append(
                            {key: "data attribute has wrong shape"},
                        )
                else:
                    rejected_channels.append(
                        {
                            key: "data attribute has wrong datatype, "
                            "should be uint16 or uint8",
                        },
                    )

<<<<<<< HEAD
            elif value.metadata.channel_dtype == "nullable_image":
                image = ChannelChecks._find_path(
                    self.ingested_nullable_images,
                    value.image_path,
                )
                data = image.data
                if not all(isinstance(element, np.ndarray) for element in data):
                    rejected_channels.append(
                        {key: "data attribute has wrong shape"},
                    )
=======
            if value.metadata.channel_dtype == "waveform":
                matching_waveform = None

                for waveform in self.ingested_waveforms:
                    if waveform.path == value.waveform_path:
                        matching_waveform = waveform
                        continue
>>>>>>> 7b63061a

            elif value.metadata.channel_dtype == "waveform":
                matching_waveform = ChannelChecks._find_path(
                    self.ingested_waveforms,
                    value.waveform_path,
                )
                x = matching_waveform.x
                y = matching_waveform.y
                rejected_channels = self._waveform_dataset_check(
                    rejected_channels,
                    x,
                    key,
                    "x",
                )
                rejected_channels = self._waveform_dataset_check(
                    rejected_channels,
                    y,
                    key,
                    "y",
                )

        rejected_channels = self._merge_internal_failed(
            rejected_channels,
            self.internal_failed_channels,
            [
                "data attribute is missing",
                "data has wrong datatype",
                "x attribute is missing",
                "y attribute is missing",
                "channel_dtype attribute is missing",
                "channel_dtype has wrong data type or its value is unsupported",
            ],
        )

        return rejected_channels

    def unrecognised_attribute_checks(self):
        """
        All this does is merges the failed channels from hdf_handler into
        rejected_channels as this check is ran inside hdf_handler

        only merging any channel with "unexpected group or dataset in channel group"
        as a fail message
        """

        rejected_channels = []

        rejected_channels = self._merge_internal_failed(
            rejected_channels,
            self.internal_failed_channels,
            [
                "unexpected group or dataset in channel group",
            ],
        )

        return rejected_channels

    def _check_name(
        self,
        rejected_channels: List[dict],
        manifest: Dict[str, ChannelModel],
        key,
    ):
        """
        Checks if the channel name appears in the most recent channel manifest

        if it doesn't it is added to rejected_channels
        """
        if key not in manifest:
            log.debug("Channel '%s' is not in manifest", key)
            rejected_channels.append(
                {
                    key: "Channel name is not recognised (does not appear "
                    "in manifest)",
                },
            )
        return rejected_channels

    async def channel_name_check(self, mode="direct"):
        """
        This is ran inside the hdf_handler because otherwise non-existant channels cause
        it to fail

        it can also be ran directly from anywhere else (hence the mode)

        Checks if the channel name appears in the most recent channel manifest
        if it doesn't it is added to rejected_channels
        """

        rejected_channels = []

        if mode != "direct":
            rejected_channels = self._check_name(
                rejected_channels,
                self.manifest_channels,
                mode,
            )
            return rejected_channels

        ingested_channels = (self.ingested_record).channels

        for key in list(ingested_channels.keys()):
            rejected_channels = self._check_name(
                rejected_channels,
                self.manifest_channels,
                key,
            )

        rejected_channels = self._merge_internal_failed(
            rejected_channels,
            self.internal_failed_channels,
            [
                "Channel name is not recognised (does not appear in manifest)",
            ],
        )

        return rejected_channels

    def _organise_dict(self, list_of_dicts):
        """
        Gets list_of_dicts

        gets each key and separates them
        if any key was duplicated originally, the reasons are merged into a list under
        one key
        """
        organised_dict = {}

        for d in list_of_dicts:
            for key, reason in d.items():
                if key not in organised_dict:
                    organised_dict[key] = [reason]
                else:
                    organised_dict[key].append(reason)
        return organised_dict

    async def channel_checks(self):
        """
        Runs each channel check
        merges all failed channels into one list of dicts with no duplicated keys

        returns a dictionary of a list of accepted channels and a dictionary of rejected
        channels (with no duplicate keys and a list of fail reasons for each key)
        """
        ingested_channels = (self.ingested_record).channels

        dtype_response = self._organise_dict(await self.channel_dtype_checks())
        attribute_response = self._organise_dict(self.required_attribute_checks())
        optional_response = self._organise_dict(self.optional_dtype_checks())
        dataset_response = self._organise_dict(self.dataset_checks())
        unrecognised_response = self._organise_dict(
            self.unrecognised_attribute_checks(),
        )
        channel_name_response = self._organise_dict(await self.channel_name_check())

        response_list = [
            dtype_response,
            attribute_response,
            optional_response,
            dataset_response,
            unrecognised_response,
            channel_name_response,
        ]

        rejected_channels = {}

        for d in response_list:
            for key, reasons in d.items():
                if key not in rejected_channels:
                    rejected_channels[key] = reasons
                else:
                    for reason in reasons:
                        if reason not in rejected_channels[key]:
                            rejected_channels[key].append(reason)

        channel_list = ingested_channels.keys()

        keys_to_remove = rejected_channels.keys()

        accepted_channels = [
            channel for channel in channel_list if channel not in keys_to_remove
        ]

        channel_response = {
            "accepted_channels": accepted_channels,
            "rejected_channels": rejected_channels,
        }

        return channel_response<|MERGE_RESOLUTION|>--- conflicted
+++ resolved
@@ -1,8 +1,5 @@
 import logging
-<<<<<<< HEAD
-=======
 from types import NoneType
->>>>>>> 7b63061a
 from typing import Any, Dict, List
 
 import numpy as np
@@ -11,18 +8,14 @@
 from operationsgateway_api.src.exceptions import ChannelManifestError
 from operationsgateway_api.src.models import (
     ChannelModel,
-<<<<<<< HEAD
     ImageChannelMetadataModel,
     ImageModel,
     NullableImageChannelMetadataModel,
     NullableImageModel,
     ScalarChannelMetadataModel,
-    WaveformChannelMetadataModel,
-=======
-    ImageModel,
     VectorChannelMetadataModel,
     VectorModel,
->>>>>>> 7b63061a
+    WaveformChannelMetadataModel,
     WaveformModel,
 )
 
@@ -36,11 +29,8 @@
         ingested_record=None,
         ingested_waveforms=None,
         ingested_images=None,
-<<<<<<< HEAD
         ingested_nullable_images=None,
-=======
         ingested_vectors=None,
->>>>>>> 7b63061a
         internal_failed_channels=None,
     ):
         """
@@ -51,25 +41,17 @@
         self.ingested_record = ingested_record or []
         self.ingested_waveforms = ingested_waveforms or []
         self.ingested_images = ingested_images or []
-<<<<<<< HEAD
         self.ingested_nullable_images = ingested_nullable_images or []
-=======
         self.ingested_vectors = ingested_vectors or []
->>>>>>> 7b63061a
         self.internal_failed_channels = internal_failed_channels or []
 
         self.supported_channel_types = [
             "scalar",
             "image",
-<<<<<<< HEAD
             "nullable_image",
             "rgb-image",
             "waveform",
-=======
-            "rgb-image",
-            "waveform",
             "vector",
->>>>>>> 7b63061a
         ]
 
     def set_channels(self, manifest) -> None:
@@ -161,15 +143,9 @@
 
     @staticmethod
     def _find_path(
-<<<<<<< HEAD
-        ingested_list: list[ImageModel | NullableImageModel | WaveformModel],
+        ingested_list: list[ImageModel | NullableImageModel | WaveformModel | VectorModel],
         path: str,
-    ) -> ImageModel | NullableImageModel | WaveformModel | None:
-=======
-        ingested_list: list[ImageModel | WaveformModel | VectorModel],
-        path: str,
-    ) -> ImageModel | WaveformModel | VectorModel | None:
->>>>>>> 7b63061a
+    ) -> ImageModel | NullableImageModel | WaveformModel | VectorModel | None:
         """
         Returns the model from ingested_list with the specified path, or None if not
         found.
@@ -187,27 +163,18 @@
         the reason they failed to return to the used as an output dict
         """
         ingested_channels = self.ingested_record.channels
-<<<<<<< HEAD
-=======
-
->>>>>>> 7b63061a
         rejected_channels = []
         for key, value in ingested_channels.items():
             if value.metadata.channel_dtype == "image":
                 image = ChannelChecks._find_path(self.ingested_images, value.image_path)
-<<<<<<< HEAD
                 if not isinstance(image, ImageModel) or not isinstance(
                     image.data,
                     np.ndarray,
                 ):
-=======
-                if not isinstance(image.data, np.ndarray):
->>>>>>> 7b63061a
                     rejected_channels.append(
                         {key: "data attribute has wrong datatype, should be ndarray"},
                     )
 
-<<<<<<< HEAD
             elif value.metadata.channel_dtype == "nullable_image":
                 image = ChannelChecks._find_path(
                     self.ingested_nullable_images,
@@ -220,13 +187,6 @@
                     rejected_channels.append(
                         {key: "data attribute has wrong datatype, should be ndarray"},
                     )
-=======
-            if value.metadata.channel_dtype == "waveform":
-                matching_waveform = ChannelChecks._find_path(
-                    self.ingested_waveforms,
-                    value.waveform_path,
-                )
->>>>>>> 7b63061a
 
             elif value.metadata.channel_dtype == "waveform":
                 matching_waveform = ChannelChecks._find_path(
@@ -620,24 +580,11 @@
         the reason they failed to return to the used as an output dict
         """
         ingested_channels = (self.ingested_record).channels
-<<<<<<< HEAD
-=======
-
->>>>>>> 7b63061a
         rejected_channels = []
         for key, value in ingested_channels.items():
             if value.metadata.channel_dtype == "image":
-<<<<<<< HEAD
                 image = ChannelChecks._find_path(self.ingested_images, value.image_path)
                 data = image.data
-=======
-                data = None
-                for image in self.ingested_images:
-                    if image.path == value.image_path:
-                        data = image.data
-                        continue
-
->>>>>>> 7b63061a
                 if isinstance(data, np.ndarray) and (
                     data.dtype == np.uint16 or data.dtype == np.uint8
                 ):
@@ -653,7 +600,6 @@
                         },
                     )
 
-<<<<<<< HEAD
             elif value.metadata.channel_dtype == "nullable_image":
                 image = ChannelChecks._find_path(
                     self.ingested_nullable_images,
@@ -664,15 +610,6 @@
                     rejected_channels.append(
                         {key: "data attribute has wrong shape"},
                     )
-=======
-            if value.metadata.channel_dtype == "waveform":
-                matching_waveform = None
-
-                for waveform in self.ingested_waveforms:
-                    if waveform.path == value.waveform_path:
-                        matching_waveform = waveform
-                        continue
->>>>>>> 7b63061a
 
             elif value.metadata.channel_dtype == "waveform":
                 matching_waveform = ChannelChecks._find_path(
