--- conflicted
+++ resolved
@@ -21,11 +21,8 @@
     WaveformModel,
 )
 from operationsgateway_api.src.records.image import Image
-<<<<<<< HEAD
 from operationsgateway_api.src.records.ingestion_validator import ChannelChecks
-=======
 from operationsgateway_api.src.records.waveform import Waveform
->>>>>>> 043cb9f8
 
 
 log = logging.getLogger()
@@ -114,7 +111,7 @@
         Extract data for images in the HDF file and place the data into
         relevant Pydantic models as well as performing on image specific checks
         """
-        image_path = Image.get_image_path(self.record_id, channel_name)
+        image_path = Image.get_relative_path(self.record_id, channel_name)
 
         if self._unexpected_attribute("image", value):
             internal_failed_channel.append(
@@ -195,6 +192,7 @@
         relevant Pydantic models as well as performing on waveform specific checks
         """
         waveform_id = f"{self.record_id}_{channel_name}"
+        waveform_path = Waveform.get_relative_path(self.record_id, channel_name)
         log.debug("Waveform ID: %s", waveform_id)
 
         value_list = []
@@ -209,12 +207,12 @@
         try:
             channel = WaveformChannelModel(
                 metadata=WaveformChannelMetadataModel(**channel_metadata),
-                waveform_id=waveform_id,
+                waveform_path=waveform_path,
             )
 
             self.waveforms.append(
                 WaveformModel(
-                    _id=waveform_id,
+                    path=waveform_path,
                     x=value["x"][()],
                     y=value["y"][()],
                 ),
@@ -249,7 +247,6 @@
         for channel_name, value in self.hdf_file.items():
             channel_metadata = dict(value.attrs)
 
-<<<<<<< HEAD
             channel_checks = ChannelChecks(
                 ingested_record={channel_name: channel_metadata},
             )
@@ -257,10 +254,6 @@
             if response != []:
                 internal_failed_channel.append((response[0]))
                 continue
-=======
-            if value.attrs["channel_dtype"] == "image":
-                image_path = Image.get_relative_path(self.record_id, channel_name)
->>>>>>> 043cb9f8
 
             if value.attrs["channel_dtype"] == "image":
                 channel, fail = self._extract_image(
@@ -281,7 +274,6 @@
                 # part of the value
                 raise HDFDataExtractionError("Colour images cannot be ingested")
             elif value.attrs["channel_dtype"] == "scalar":
-<<<<<<< HEAD
                 channel, fail = self._extract_scalar(
                     internal_failed_channel,
                     channel_name,
@@ -302,35 +294,6 @@
                 if fail:
                     internal_failed_channel = fail
                     continue
-=======
-                try:
-                    channel = ScalarChannelModel(
-                        metadata=ScalarChannelMetadataModel(**channel_metadata),
-                        data=value["data"][()],
-                    )
-                except ValidationError as exc:
-                    raise ModelError(str(exc)) from exc
-            elif value.attrs["channel_dtype"] == "waveform":
-                waveform_id = f"{self.record_id}_{channel_name}"
-                waveform_path = Waveform.get_relative_path(self.record_id, channel_name)
-                log.debug("Waveform ID: %s", waveform_id)
-
-                try:
-                    channel = WaveformChannelModel(
-                        metadata=WaveformChannelMetadataModel(**channel_metadata),
-                        waveform_path=waveform_path,
-                    )
-
-                    self.waveforms.append(
-                        WaveformModel(
-                            path=waveform_path,
-                            x=value["x"][()],
-                            y=value["y"][()],
-                        ),
-                    )
-                except ValidationError as exc:
-                    raise ModelError(str(exc)) from exc
->>>>>>> 043cb9f8
 
             # Put channels into a dictionary to give a good structure to query them in
             # the database
