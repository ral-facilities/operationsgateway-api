from __future__ import annotations

from io import BytesIO
import logging
from typing import Optional

import numpy as np
from PIL import Image as PILImage, PngImagePlugin
from pydantic import Json

from operationsgateway_api.src.auth.jwt_handler import JwtHandler
from operationsgateway_api.src.config import Config
from operationsgateway_api.src.exceptions import (
    EchoS3Error,
    ImageError,
)
from operationsgateway_api.src.functions.builtins.centroid_x import CentroidX
from operationsgateway_api.src.functions.builtins.centroid_y import CentroidY
from operationsgateway_api.src.functions.builtins.fwhm import FWHM
from operationsgateway_api.src.functions.variable_models import WaveformVariable
from operationsgateway_api.src.models import ImageModel
from operationsgateway_api.src.records.echo_interface import get_echo_interface
from operationsgateway_api.src.records.false_colour_handler import FalseColourHandler
from operationsgateway_api.src.records.image_abc import ImageABC
from operationsgateway_api.src.records.thumbnail_handler import ThumbnailHandler


log = logging.getLogger()


class Image(ImageABC):
    lookup_table_16_to_8_bit = [i / 256 for i in range(65536)]
    echo_prefix = "images"
    echo_extension = "png"

    def __init__(self, image: ImageModel) -> None:
        super().__init__(image)

        if isinstance(self.image.bit_depth, int):
            bit_depth = self.image.bit_depth
            if bit_depth <= 8 and self.image.data.dtype != np.uint8:
                msg = (
                    "Specified bit depth is lower than actual bit depth with dtype "
                    "of %s, only data in the %s least significant bits will be kept"
                )
                log.warning(msg, self.image.data.dtype, bit_depth)
            elif bit_depth > 16:
                log.warning(
                    "Specified bit depth is higher than the max supported depth of 16, "
                    "only data in the 16 most significant bits will be kept",
                )
        else:
            if self.image.data.dtype == np.uint8:
                bit_depth = 8
            else:
                # In principle this could be data with any number of bits, but we have
                # no way of knowing without an explicit bit_depth so default to 16
                bit_depth = 16

        # We only store data as either 8 or 16 bit PNGs, scale to most significant bits
        if bit_depth <= 8:
            target_bit_depth = 8
            target_dtype = np.uint8
        else:
            target_bit_depth = 16
            target_dtype = np.uint16

        self.image.data = self.image.data.astype(target_dtype)
        shifted_data = self.image.data * 2 ** (target_bit_depth - bit_depth)
        # Negative shifts may result in a float output, so cast the type again
        self.image.data = shifted_data.astype(target_dtype)

    def create_thumbnail(self) -> None:
        """
        Using the object's image data, create a thumbnail of the image and store it as
        an attribute of this object
        """

        log.info("Creating image thumbnail for %s", self.image.path)

        # Opening image then saving in a bytes object before using that to open and
        # generate a thumbnail as you can't produce a thumbnail when opening the image
        # using `fromarray()`
        image_bytes = BytesIO()
        img_temp = PILImage.fromarray(self.image.data)
        img_temp.save(image_bytes, format="PNG")

        img = PILImage.open(image_bytes)
        # Images of a certain mode must be converted to mode I to avoid a ValueError
        # where PIL complains the image is in the wrong mode
        if img.mode == "I;16":
            img = img.convert("I")

        img.thumbnail(Config.config.images.thumbnail_size)
        # convert 16 bit greyscale thumbnails to 8 bit to save space
        if img.mode == "I":
            log.debug("Converting 16 bit greyscale thumbnail to 8 bit")
            img = img.point(Image.lookup_table_16_to_8_bit, "L")
        self.thumbnail = ThumbnailHandler.convert_to_base64(img)

        img.close()

    @staticmethod
    async def upload_image(input_image: Image) -> Optional[str]:
        """
        Save the image on Echo S3 object storage
        """

        log.info("Storing image in a Bytes object: %s", input_image.image.path)
        image_bytes = BytesIO()
        try:
            image = PILImage.fromarray(input_image.image.data)
            bit_depth = input_image.image.bit_depth
            if bit_depth is not None and 0 < bit_depth <= 16:
                info = PngImagePlugin.PngInfo()
                sbit = bit_depth.to_bytes(1, byteorder="big")
                info.add(b"sBIT", sbit)
                image.save(image_bytes, format="PNG", pnginfo=info)
            else:
                image.save(image_bytes, format="PNG")
        except TypeError as exc:
            log.exception(msg=exc)
            raise ImageError("Image data is not in correct format to be read") from exc

        echo_interface = get_echo_interface()
        storage_path = Image.get_full_path(input_image.image.path)
        log.info("Storing image on S3: %s", storage_path)

        try:
            await echo_interface.upload_file_object(image_bytes, storage_path)
            return None  # No failure
        except EchoS3Error:
            # Extract the channel name and propagate it
            channel_name = input_image.get_channel_name_from_path()
            log.error("Failed to upload image for channel: %s", channel_name)
            get_echo_interface.cache_clear()  # Invalidate the cache as a precaution
            return channel_name

    @staticmethod
    async def get_image(
        record_id: str,
        channel_name: str,
        original_image: bool,
        lower_level: int,
        upper_level: int,
        limit_bit_depth: int,
        colourmap_name: str,
    ) -> BytesIO:
        """
        Retrieve an image from Echo S3 and return the bytes of the image in a BytesIO
        object depending on what the user has requested.

        If 'original_image' is set to True then just return the unprocessed bytes of the
        image read from Echo S3, otherwise apply false colour to the image either using
        the parameters provided or using defaults where they are not provided.

        If an image cannot be found, some error checking is done by looking to see if
        the record ID exists in the first place. Depending on what is found in the
        database, an appropriate exception (and error message) is raised
        """

        log.info("Retrieving image and returning BytesIO object")
<<<<<<< HEAD
        echo = get_echo_interface()

        try:
            try:
                relative_path = Image.get_relative_path(record_id, channel_name)
                full_path = Image.get_full_path(relative_path)
                image_bytes = await echo.download_file_object(full_path)
            except EchoS3Error:
                # Try again without subdirectories, might be stored in old format
                relative_path = Image.get_relative_path(record_id, channel_name, False)
                full_path = Image.get_full_path(relative_path)
                image_bytes = await echo.download_file_object(full_path)

            return Image.apply_false_colour(
                image_bytes,
                original_image,
                relative_path,
                lower_level,
                upper_level,
                limit_bit_depth,
                colourmap_name,
            )

        except (ClientError, EchoS3Error) as exc:
            get_echo_interface.cache_clear()  # Invalidate the cache as a precaution
            await Image._handle_get_image_exception(record_id, channel_name, exc)
=======
        image_bytes = await Image.get_bytes(
            record_id=record_id,
            channel_name=channel_name,
        )
        if original_image:
            log.debug(
                "Original image requested, return unmodified image bytes: %s, %s",
                record_id,
                channel_name,
            )
            return image_bytes
        else:
            log.debug(
                "False colour requested, applying false colour to image: %s, %s",
                record_id,
                channel_name,
            )
            img_src = PILImage.open(image_bytes)
            orig_img_array = np.array(img_src)
            storage_bit_depth = FalseColourHandler.get_pixel_depth(img_src)
            false_colour_image = FalseColourHandler.apply_false_colour(
                image_array=orig_img_array,
                storage_bit_depth=storage_bit_depth,
                lower_level=lower_level,
                upper_level=upper_level,
                limit_bit_depth=limit_bit_depth,
                colourmap_name=colourmap_name,
            )
            img_src.close()
            return false_colour_image
>>>>>>> d42b8bbb

    @staticmethod
    def apply_false_colour(
        image_bytes: BytesIO,
        original_image: bool,
        relative_path: str,
        lower_level: int,
        upper_level: int,
        limit_bit_depth: int,
        colourmap_name: str,
    ) -> BytesIO:
        """
        If not requesting the `original_image`, then false colour will be applied to
        `image_bytes` using the other parameters.
        """
        if original_image:
            log.debug(
                "Original image requested, return unmodified image bytes: %s",
                relative_path,
            )
            return image_bytes
        else:
            log.debug(
                "False colour requested, applying false colour to image: %s",
                relative_path,
            )
            img_src = PILImage.open(image_bytes)
            orig_img_array = np.array(img_src)
            storage_bit_depth = FalseColourHandler.get_pixel_depth(img_src)
            false_colour_image = FalseColourHandler.apply_false_colour(
                image_array=orig_img_array,
                storage_bit_depth=storage_bit_depth,
                lower_level=lower_level,
                upper_level=upper_level,
                limit_bit_depth=limit_bit_depth,
                colourmap_name=colourmap_name,
            )
            img_src.close()
            return false_colour_image

    @staticmethod
    async def get_preferred_colourmap(access_token: str) -> str:
        """
        Check the user's database record to see if they have a preferred colour map set
        """
        username = JwtHandler.get_payload(access_token)["username"]
        colourmap_name = await FalseColourHandler.get_preferred_colourmap(username)
        log.debug("Preferred colour map for %s is %s", username, colourmap_name)
        return colourmap_name

    @staticmethod
    def validate_position(position: Json, orig_img_array: np.ndarray) -> "tuple[int]":
        """If position is undefined, then the centroid of the `orig_img_array`
        will be calculated and returned.
        """
        if position is None:
            position_x = CentroidX.evaluate(orig_img_array)
            position_y = CentroidY.evaluate(orig_img_array)
            position = int(position_x), int(position_y)

        return position

    @staticmethod
    def extract_image_intensity(position: int, array: np.ndarray) -> dict:
        """Converts a row or column from an image (at `position`) into a
        Waveform and calculates the FWHM for display in the UI.
        """
        waveform = WaveformVariable(x=np.arange(len(array)), y=array)
        waveform_model = waveform.to_waveform_model()
        fwhm = float(FWHM.evaluate(waveform=waveform))
        return {"position": position, "intensity": waveform_model, "fwhm": fwhm}<|MERGE_RESOLUTION|>--- conflicted
+++ resolved
@@ -160,34 +160,6 @@
         """
 
         log.info("Retrieving image and returning BytesIO object")
-<<<<<<< HEAD
-        echo = get_echo_interface()
-
-        try:
-            try:
-                relative_path = Image.get_relative_path(record_id, channel_name)
-                full_path = Image.get_full_path(relative_path)
-                image_bytes = await echo.download_file_object(full_path)
-            except EchoS3Error:
-                # Try again without subdirectories, might be stored in old format
-                relative_path = Image.get_relative_path(record_id, channel_name, False)
-                full_path = Image.get_full_path(relative_path)
-                image_bytes = await echo.download_file_object(full_path)
-
-            return Image.apply_false_colour(
-                image_bytes,
-                original_image,
-                relative_path,
-                lower_level,
-                upper_level,
-                limit_bit_depth,
-                colourmap_name,
-            )
-
-        except (ClientError, EchoS3Error) as exc:
-            get_echo_interface.cache_clear()  # Invalidate the cache as a precaution
-            await Image._handle_get_image_exception(record_id, channel_name, exc)
-=======
         image_bytes = await Image.get_bytes(
             record_id=record_id,
             channel_name=channel_name,
@@ -218,7 +190,6 @@
             )
             img_src.close()
             return false_colour_image
->>>>>>> d42b8bbb
 
     @staticmethod
     def apply_false_colour(
