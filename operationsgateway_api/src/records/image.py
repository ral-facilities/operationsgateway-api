from io import BytesIO
import logging
import os
from typing import Tuple, Union

import numpy as np
from PIL import Image as PILImage

from operationsgateway_api.src.config import Config
from operationsgateway_api.src.exceptions import ImageError, ImageNotFoundError
from operationsgateway_api.src.models import ImageModel
from operationsgateway_api.src.mongo.interface import MongoDBInterface
from operationsgateway_api.src.records.false_colour_handler import FalseColourHandler
from operationsgateway_api.src.records.thumbnail_handler import ThumbnailHandler


log = logging.getLogger()


class Image:
    def __init__(self, image: ImageModel) -> None:
        self.image = image

    def store(self) -> None:
        """
        Save the image on disk
        """
        record_id, _ = self.extract_metadata_from_path()

        try:
            os.makedirs(
                f"{Config.config.mongodb.image_store_directory}/{record_id}",
                exist_ok=True,
            )
            image_buffer = PILImage.fromarray(self.image.data)
            image_buffer.save(
                f"{Config.config.mongodb.image_store_directory}/{self.image.path}",
            )
        except OSError as exc:
            log.exception(msg=exc)
            raise ImageError("Image folder structure has failed") from exc
        except TypeError as exc:
            log.exception(msg=exc)
            raise ImageError("Image data is not in correct format to be read") from exc

    def create_thumbnail(self) -> None:
        """
        Using the object's image data, create a thumbnail of the image and store it as
        an attribute of this object
        """
        img = PILImage.open(
            f"{Config.config.mongodb.image_store_directory}/{self.image.path}",
        )
        img.thumbnail(Config.config.images.image_thumbnail_size)
        self.thumbnail = ThumbnailHandler.convert_to_base64(img)

    def extract_metadata_from_path(self) -> Tuple[str, str]:
        """
        Small string handler function to extract the record ID and channel name from the
        image's path
        """

        record_id = self.image.path.split("/")[-2]
        channel_name = self.image.path.split("/")[-1].split(".")[0]

        return record_id, channel_name

    @staticmethod
    async def get_image(
        record_id: str,
        channel_name: str,
<<<<<<< HEAD
        original_image: bool,
        lower_level: int,
        upper_level: int,
        colourmap_name: str,
    ) -> BytesIO:
        """
        Retrieve an image from disk and return the bytes of the image in a BytesIO
        object depending on what the user has requested.

        If 'original_image' is set to True then just return the unprocessed bytes of the
        image read from disk, otherwise apply false colour to the image either using the
        parameters provided or using defaults where they are not provided.
=======
        string_response: bool,
    ) -> Union[bytes, FileResponse]:
        """
        Retrieve an image from disk and return it in a bytes format or as a
        `FileResponse` depending on what the user has requested.
>>>>>>> 19323f77

        If an image cannot be found, some error checking is done by looking to see if
        the record ID exists in the first place. Depending on what is found in the
        database, an appropriate exception (and error message) is raised
        """
        try:
            original_image_path = Image.get_image_path(record_id, channel_name)
            if original_image:
                with open(original_image_path, "rb") as fh:
                    return BytesIO(fh.read())
            else:
                img_src = PILImage.open(original_image_path)
                orig_img_array = np.array(img_src)

                false_colour_image = FalseColourHandler.apply_false_colour(
                    orig_img_array,
                    FalseColourHandler.get_pixel_depth(img_src),
                    lower_level,
                    upper_level,
                    colourmap_name,
                )
                return false_colour_image
        except (OSError, RuntimeError) as exc:
            # TODO - change to Record.count_records() and fix the circular import
            record_count = await MongoDBInterface.count_documents(
                "records",
                {
                    "_id": record_id,
                    f"channels.{channel_name}": {"$exists": True},
                },
            )

            if record_count == 1:
                log.error(
                    "Image could not be found on disk. Record ID: %s, channel name: %s",
                    record_id,
                    channel_name,
                )
                raise ImageError("Image could not be found on disk") from exc
            elif record_count == 0:
                log.error(
                    "Image not available due to invalid record ID (%s) or channel name"
                    " (%s)",
                    record_id,
                    channel_name,
                )
                raise ImageNotFoundError(
                    "Image not available due to incorrect record ID or channel name",
                ) from exc
            else:
                log.error(
                    "Unexpected number of records (%d) found when verifying whether the"
                    " image should be available on disk",
                    record_count,
                )
                raise ImageError("Unexpected error finding image on disk") from exc

    @staticmethod
    def get_image_path(
        record_id: str,
        channel_name: str,
        full_path: bool = True,
    ) -> str:
        """
        Returns an image path given a record ID and channel name. By default, a full
        path is returned, although this can be changed to not return the base directory
        by using the `full_path` argument.
        """

        if full_path:
            return (
                f"{Config.config.mongodb.image_store_directory}/{record_id}/"
                f"{channel_name}.png"
            )
        else:
            return f"{record_id}/{channel_name}.png"<|MERGE_RESOLUTION|>--- conflicted
+++ resolved
@@ -69,7 +69,6 @@
     async def get_image(
         record_id: str,
         channel_name: str,
-<<<<<<< HEAD
         original_image: bool,
         lower_level: int,
         upper_level: int,
@@ -82,13 +81,6 @@
         If 'original_image' is set to True then just return the unprocessed bytes of the
         image read from disk, otherwise apply false colour to the image either using the
         parameters provided or using defaults where they are not provided.
-=======
-        string_response: bool,
-    ) -> Union[bytes, FileResponse]:
-        """
-        Retrieve an image from disk and return it in a bytes format or as a
-        `FileResponse` depending on what the user has requested.
->>>>>>> 19323f77
 
         If an image cannot be found, some error checking is done by looking to see if
         the record ID exists in the first place. Depending on what is found in the
