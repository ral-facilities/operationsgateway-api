from __future__ import annotations

from io import BytesIO
import logging
from typing import Tuple

from botocore.exceptions import ClientError
import numpy as np
from PIL import Image as PILImage

from operationsgateway_api.src.auth.jwt_handler import JwtHandler
from operationsgateway_api.src.config import Config
from operationsgateway_api.src.exceptions import (
    EchoS3Error,
    ImageError,
    ImageNotFoundError,
)
from operationsgateway_api.src.models import ImageModel
from operationsgateway_api.src.mongo.interface import MongoDBInterface
from operationsgateway_api.src.records.echo_interface import EchoInterface
from operationsgateway_api.src.records.false_colour_handler import FalseColourHandler
from operationsgateway_api.src.records.thumbnail_handler import ThumbnailHandler


log = logging.getLogger()


class Image:
    lookup_table_16_to_8_bit = [i / 256 for i in range(65536)]

    def __init__(self, image: ImageModel) -> None:
        self.image = image

    def create_thumbnail(self) -> None:
        """
        Using the object's image data, create a thumbnail of the image and store it as
        an attribute of this object
        """

        log.info("Creating image thumbnail for %s", self.image.path)

        # Opening image then saving in a bytes object before using that to open and
        # generate a thumbnail as you can't produce a thumbnail when opening the image
        # using `fromarray()`
        image_bytes = BytesIO()
        img_temp = PILImage.fromarray(self.image.data)
        img_temp.save(image_bytes, format="PNG")

        img = PILImage.open(image_bytes)
        img.thumbnail(Config.config.images.image_thumbnail_size)
        # convert 16 bit greyscale thumbnails to 8 bit to save space
        if img.mode == "I":
            log.debug("Converting 16 bit greyscale thumbnail to 8 bit")
            img = img.point(Image.lookup_table_16_to_8_bit, "L")
        self.thumbnail = ThumbnailHandler.convert_to_base64(img)

    def extract_metadata_from_path(self) -> Tuple[str, str]:
        """
        Small string handler function to extract the record ID and channel name from the
        image's path
        """

        record_id = self.image.path.split("/")[-2]
        channel_name = self.image.path.split("/")[-1].split(".")[0]

        return record_id, channel_name

    @staticmethod
    def upload_image(input_image: Image) -> None:
        """
        Save the image on Echo S3 object storage
        """

        log.info("Storing image in a Bytes object: %s", input_image.image.path)
        image_bytes = BytesIO()
        try:
            image = PILImage.fromarray(input_image.image.data)
            image.save(image_bytes, format="PNG")
        except TypeError as exc:
            log.exception(msg=exc)
            raise ImageError("Image data is not in correct format to be read") from exc

        echo = EchoInterface()
        log.info("Storing image on S3: %s", input_image.image.path)
        echo.upload_file_object(image_bytes, input_image.image.path)

    @staticmethod
    async def get_image(
        record_id: str,
        channel_name: str,
        original_image: bool,
        lower_level: int,
        upper_level: int,
        colourmap_name: str,
    ) -> BytesIO:
        """
        Retrieve an image from Echo S3 and return the bytes of the image in a BytesIO
        object depending on what the user has requested.

        If 'original_image' is set to True then just return the unprocessed bytes of the
        image read from Echo S3, otherwise apply false colour to the image either using
        the parameters provided or using defaults where they are not provided.

        If an image cannot be found, some error checking is done by looking to see if
        the record ID exists in the first place. Depending on what is found in the
        database, an appropriate exception (and error message) is raised
        """

        log.info("Retrieving image and returning BytesIO object")
        echo = EchoInterface()

        try:
            original_image_path = Image.get_image_path(record_id, channel_name)
            image_bytes = echo.download_file_object(original_image_path)

            if original_image:
                log.debug(
                    "Original image requested, return unmodified image bytes: %s",
                    original_image_path,
                )
                return image_bytes
            else:
                log.debug(
                    "False colour requested, applying false colour to image: %s",
                    original_image_path,
                )
                img_src = PILImage.open(image_bytes)
                orig_img_array = np.array(img_src)

                false_colour_image = FalseColourHandler.apply_false_colour(
                    orig_img_array,
                    FalseColourHandler.get_pixel_depth(img_src),
                    lower_level,
                    upper_level,
                    colourmap_name,
                )
                return false_colour_image
        except (ClientError, EchoS3Error) as exc:
            # Record.count_records() could not be used because that would cause a
            # circular import
            record_count = await MongoDBInterface.count_documents(
                "records",
                {
                    "_id": record_id,
                    f"channels.{channel_name}": {"$exists": True},
                },
            )

            if record_count == 1:
                log.error(
                    "Image could not be found on object storage. Record ID: %s, channel"
                    " name: %s",
                    record_id,
                    channel_name,
                )
                raise ImageError("Image could not be found on object storage") from exc
            elif record_count == 0:
                log.error(
                    "Image not available due to invalid record ID (%s) or channel name"
                    " (%s)",
                    record_id,
                    channel_name,
                )
                raise ImageNotFoundError(
                    "Image not available due to incorrect record ID or channel name",
                ) from exc
            else:
                log.error(
                    "Unexpected number of records (%d) found when verifying whether the"
                    " image should be available on object storage",
                    record_count,
                )
                raise ImageError(
                    "Unexpected error finding image on object storage",
                ) from exc

    @staticmethod
    def get_image_path(record_id: str, channel_name: str) -> str:
        """
        Returns an image path given a record ID and channel name
        """

<<<<<<< HEAD
        return f"{record_id}/{channel_name}.png"
=======
        if full_path:
            return (
                f"{Config.config.mongodb.image_store_directory}/{record_id}/"
                f"{channel_name}.png"
            )
        else:
            return f"{record_id}/{channel_name}.png"

    @staticmethod
    async def get_preferred_colourmap(access_token: str) -> str:
        """
        Check the user's database record to see if they have a preferred colour map set
        """
        username = JwtHandler.get_payload(access_token)["username"]
        colourmap_name = await FalseColourHandler.get_preferred_colourmap(username)
        log.debug("Preferred colour map for %s is %s", username, colourmap_name)
        return colourmap_name
>>>>>>> 8fca70e9
<|MERGE_RESOLUTION|>--- conflicted
+++ resolved
@@ -180,16 +180,7 @@
         Returns an image path given a record ID and channel name
         """
 
-<<<<<<< HEAD
         return f"{record_id}/{channel_name}.png"
-=======
-        if full_path:
-            return (
-                f"{Config.config.mongodb.image_store_directory}/{record_id}/"
-                f"{channel_name}.png"
-            )
-        else:
-            return f"{record_id}/{channel_name}.png"
 
     @staticmethod
     async def get_preferred_colourmap(access_token: str) -> str:
@@ -199,5 +190,4 @@
         username = JwtHandler.get_payload(access_token)["username"]
         colourmap_name = await FalseColourHandler.get_preferred_colourmap(username)
         log.debug("Preferred colour map for %s is %s", username, colourmap_name)
-        return colourmap_name
->>>>>>> 8fca70e9
+        return colourmap_name