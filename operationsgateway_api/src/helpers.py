--- conflicted
+++ resolved
@@ -125,13 +125,8 @@
                 list(eval(waveform["y"])),  # noqa: S307
                 plot_buffer,
             )
-<<<<<<< HEAD
-            waveform_image = Image.open(plot_buf)
+            waveform_image = Image.open(plot_buffer)
             create_thumbnail(waveform_image, Config.config.app.waveform_thumbnail_size)
-=======
-            waveform_image = Image.open(plot_buffer)
-            create_thumbnail(waveform_image, (100, 100))
->>>>>>> dd319b78
 
             thumbnails[waveform["_id"]] = convert_image_to_base64(waveform_image)
 
