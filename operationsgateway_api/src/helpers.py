import base64
from datetime import datetime
from io import BytesIO
import json
import logging
import os
from typing import Optional

from dateutil.parser import parse
import matplotlib.pyplot as plt
from PIL import Image
import pymongo

from operationsgateway_api.src.config import Config
from operationsgateway_api.src.data_encoding import DataEncoding
from operationsgateway_api.src.mongo.interface import MongoDBInterface

log = logging.getLogger()


async def filter_conditions(
    conditions: Optional[str] = None,
):
    """
    Converts a JSON string that comes from a query parameter into a Python dictionary

    FastAPI doesn't directly support dictionary query parameters, so they must be
    converted using `json.loads()` and 'injected' into the endpoint function using
    `Depends()`
    """

    return json.loads(conditions) if conditions is not None else {}


def extract_order_data(orders):
    """
    Given a string of the order portion of a MongoDB query, put it into a format that
    PyMongo can understand

    An example input string: `[channel_name.title asc, shotnum desc]`
    """

    sort_data = []

    for order in orders:
        field = order.split(" ")[0]
        direction = order.split(" ")[1]

        if direction.lower() == "asc":
            direction = pymongo.ASCENDING
        elif direction.lower() == "desc":
            direction = pymongo.DESCENDING
        else:
            raise ValueError(
                "Invalid direction given in order parameter, please try again",
            )

        sort_data.append((field, direction))

    return sort_data


def encode_date_for_conditions(value):
    new_date = None

    if isinstance(value, dict):
        for inner_key, inner_value in value.items():
            new_new_date = encode_date_for_conditions(inner_value)
            if new_new_date is not None:
                value[inner_key] = new_new_date
    elif isinstance(value, list):
        for element in value:
            encode_date_for_conditions(element)
    elif isinstance(value, str):
        try:
            parse(value, fuzzy=False)

            new_date = datetime.strptime(value, "%Y-%m-%d %H:%M:%S")
        except ValueError:
            # Not a date, nothing to do here
            pass

        return new_date


def is_shot_stored(document):
    return True if document else False


async def is_waveform_stored(waveform_id):
    waveform_exist = await MongoDBInterface.find_one(
<<<<<<< HEAD
        "waveforms",
        filter_={"_id": waveform_id},
=======
        "waveforms", filter_={"_id": waveform_id},
>>>>>>> 3513fefd
    )
    return True if waveform_exist else False


async def insert_waveforms(waveforms):
    # Building a list of unstored waveforms is more reliable than removing items from
    # the list that's being iterated over
    new_waveforms = []
    for w in waveforms:
        DataEncoding.encode_numpy_for_mongo(w)
        if not await is_waveform_stored(w["_id"]):
            new_waveforms.append(w)

    # MongoDB will raise a TypeError if the list is empty
    if new_waveforms:
        await MongoDBInterface.insert_many("waveforms", new_waveforms)


def store_images(images):
    for path, data in images.items():
        image = Image.fromarray(data)

        record_directory = "".join(path.split("/")[:-1])
        if not os.path.exists(
            f"{Config.config.mongodb.image_store_directory}/{record_directory}",
        ):
            os.makedirs(
                f"{Config.config.mongodb.image_store_directory}/{record_directory}",
            )

        image.save(f"{Config.config.mongodb.image_store_directory}/{path}")


def create_image_thumbnails(image_paths):
    thumbnails = {}

    for path in image_paths:
        image = Image.open(f"{Config.config.mongodb.image_store_directory}/{path}")
        create_thumbnail(image, Config.config.app.image_thumbnail_size)
        thumbnails[path] = convert_image_to_base64(image)

    return thumbnails


def store_image_thumbnails(record, thumbnails):
    for image_path, thumbnail in thumbnails.items():
        # TODO - extracting the channel name from the path should be thoroughly unit
        # tested. Probably best to put this code into its own function
        shot_channel = image_path.split("/")[-1]
        channel_name = shot_channel.split(".")[0]

        record["channels"][channel_name]["thumbnail"] = thumbnail


def create_image_plot(x, y, buf):
    # Making changes to plot so figure size and line width is correct and axes are
    # disabled
    plt.rcParams["figure.figsize"] = [1, 0.75]
    plt.xticks([])
    plt.yticks([])
    plt.plot(x, y, linewidth=0.5)
    plt.axis("off")
    plt.box(False)

    plt.savefig(buf, format="PNG", bbox_inches="tight", pad_inches=0, dpi=130)
    # Flushes the plot to remove data from previously ingested waveforms
    plt.clf()


def create_thumbnail(image: Image.Image, max_size: tuple) -> None:
    image.thumbnail(max_size)


def convert_image_to_base64(image: Image.Image) -> bytes:
    with BytesIO() as buf:
        image.save(buf, format="PNG")
        return base64.b64encode(buf.getvalue())


def create_waveform_thumbnails(waveforms):
    thumbnails = {}

    for waveform in waveforms:
        with BytesIO() as plot_buffer:
            # TODO - S307 linting error
            create_image_plot(
                list(eval(waveform["x"])),  # noqa: S307
                list(eval(waveform["y"])),  # noqa: S307
                plot_buffer,
            )
            waveform_image = Image.open(plot_buffer)
            thumbnails[waveform["_id"]] = convert_image_to_base64(waveform_image)

    return thumbnails


def store_waveform_thumbnails(record, thumbnails):
    # TODO - fairly scruffy code, I'd like to have the channel name given to this
    # function really. Or combining it with the image version of this function so we can
    # abstract fetching the channel name
    for _id, thumbnail in thumbnails.items():
        for channel_name, value in record["channels"].items():
            try:
                if _id == value["waveform_id"]:
                    record["channels"][channel_name]["thumbnail"] = thumbnail
            except KeyError:
                # A KeyError here will be because the channel isn't a waveform. This is
                # normal behaviour and is acceptable to pass
                pass


def truncate_thumbnail_output(record):
    for value in record["channels"].values():
        try:
            value["thumbnail"] = value["thumbnail"][:50]
        except KeyError:
            # If there's no thumbnails (e.g. if channel isn't an image or waveform) then
            # a KeyError will be raised. This is normal behaviour, so acceptable to pass
            pass<|MERGE_RESOLUTION|>--- conflicted
+++ resolved
@@ -89,12 +89,8 @@
 
 async def is_waveform_stored(waveform_id):
     waveform_exist = await MongoDBInterface.find_one(
-<<<<<<< HEAD
         "waveforms",
         filter_={"_id": waveform_id},
-=======
-        "waveforms", filter_={"_id": waveform_id},
->>>>>>> 3513fefd
     )
     return True if waveform_exist else False
 
