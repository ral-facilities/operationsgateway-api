import logging
import os
import shutil
<<<<<<< HEAD
from smtplib import SMTP
=======
import stat
>>>>>>> 15b22deb

from xrootd_utils.client import Client
from xrootd_utils.common import AutoRemove

from operationsgateway_api.src.config import Config
from operationsgateway_api.src.runner_abc import RunnerABC

log = logging.getLogger()


class BackupRunner(RunnerABC):
    """
    Controls the (optional) task to periodically copy files from a local source to the
    configured XRootD backup server.
    """

    def __init__(self) -> None:
        if Config.config.backup is not None:
            super().__init__(
                task_name="XRootD Copy",
                cron_string=Config.config.backup.copy_cron_string,
                timezone_str=Config.config.backup.timezone_str,
            )
            self.x_root_d_client = Client(Config.config.backup.target_url)

    @staticmethod
    def validate_environment_variables() -> None:
        """
        Ensures that the correct environment variables required by the underlying XRootD
        libraries are defined (either explicitly, or in `Config` which will be used to
        set the environment variables).

        Raises:
            FileNotFoundError:
                If a keytab file is neither defined in `Config` nor the environment.
            PermissionError:
                If the keytab is defined, but does not have 600 permissions.
        """
        if "XrdSecPROTOCOL" not in os.environ:
            os.environ["XrdSecPROTOCOL"] = "sss"

        if Config.config.backup.keytab_file_path is not None:
            os.environ["XrdSecSSSKT"] = str(Config.config.backup.keytab_file_path)
        elif "XrdSecSSSKT" not in os.environ:
            raise FileNotFoundError(
                "Keytab file path neither defined in config.yml nor environment "
                "variable.",
            )

        keytab_stat = os.stat(os.environ["XrdSecSSSKT"])
        keytab_permissions = stat.S_IMODE(keytab_stat.st_mode)
        if keytab_permissions != int("600", base=8):
            # Full string is e.g. 0o600, 0o744: strip the 0o for readability
            keytab_permissions_str = oct(keytab_permissions)[2:]
            raise PermissionError(
                "Keytab file permissions must be '600', but they were "
                f"'{keytab_permissions_str}'",
            )

    async def run_task(self) -> None:
        """
        Update the current pending_directory to the next timestamp for the task.
        Logs the current disk usage.
        Creates a CopyProcess for all files in the last pending directory.
        """
        cache_directory = Config.config.backup.cache_directory
        log.info("Starting backup for files in %s", cache_directory)
        BackupRunner._check_cache_usage()

        try:
            results = self.x_root_d_client.backup(cache_directory, AutoRemove.BACKED_UP)
            if results["failed"]:
                log.warning(
                    "Backup completed: %s succeeded, %s failed, %s removed",
                    len(results["succeeded"]),
                    len(results["failed"]),
                    len(results["removed"]),
                )
                lines = [
                    (
                        f"Backup completed: {len(results['succeeded'])} succeeded, "
                        f"{len(results['failed'])} failed, "
                        f"{len(results['removed'])} removed"
                    ),
                    "",
                    "Failed paths were:",
                ]
                lines += results["failed"]
                BackupRunner._send_mail("Backup: transfer failures", lines)
            else:
                log.info(
                    "Backup completed: %s succeeded, %s failed, %s removed",
                    len(results["succeeded"]),
                    len(results["failed"]),
                    len(results["removed"]),
                )
        except Exception as e:  # Catch all exceptions to keep the Runner alive
            log.exception("Backup failed")
            lines = ["Backup failed unexpectedly with:", str(e)]
            BackupRunner._send_mail("Backup: unexpected errors", lines)

    @staticmethod
    def _check_cache_usage():
        """Log the current disk usage of the cache at an appropriate level."""
        total, used, free = shutil.disk_usage(Config.config.backup.cache_directory)
        percentage_used = 100 * used / total
        if percentage_used < Config.config.backup.warning_mark_percent:
            log.info("Current cache usage %.1f%%", percentage_used)
        else:
<<<<<<< HEAD
            log.warning("Current cache usage %.1f", percentage_used)
            lines = [f"Current cache usage: {percentage_used}"]
            BackupRunner._send_mail("Backup: high cache usage", lines)

    @staticmethod
    def _send_mail(subject: str, msg_lines: list[str]) -> None:
        """If configured, send an email notification for an error or warning."""
        if Config.config.backup.mail is not None:
            with SMTP(host=Config.config.backup.mail.host) as smtp:
                lines = [
                    f"From: {Config.config.backup.mail.from_addr}",
                    f"To: {','.join(Config.config.backup.mail.to_addrs)}",
                    f"Subject: {subject}",
                    "",  # Newline needed between headers and body
                ]
                lines += msg_lines
                smtp.sendmail(
                    from_addr=Config.config.backup.mail.from_addr,
                    to_addrs=Config.config.backup.mail.to_addrs,
                    msg="\r\n".join(lines),
                )
=======
            log.warning("Current cache usage %.1f%%", percentage_used)
>>>>>>> 15b22deb
<|MERGE_RESOLUTION|>--- conflicted
+++ resolved
@@ -1,11 +1,8 @@
 import logging
 import os
 import shutil
-<<<<<<< HEAD
 from smtplib import SMTP
-=======
 import stat
->>>>>>> 15b22deb
 
 from xrootd_utils.client import Client
 from xrootd_utils.common import AutoRemove
@@ -61,8 +58,8 @@
             # Full string is e.g. 0o600, 0o744: strip the 0o for readability
             keytab_permissions_str = oct(keytab_permissions)[2:]
             raise PermissionError(
-                "Keytab file permissions must be '600', but they were "
-                f"'{keytab_permissions_str}'",
+                f"Keytab file '{os.environ['XrdSecSSSKT']}' permissions must be '600', "
+                f"but they were '{keytab_permissions_str}'",
             )
 
     async def run_task(self) -> None:
@@ -115,8 +112,7 @@
         if percentage_used < Config.config.backup.warning_mark_percent:
             log.info("Current cache usage %.1f%%", percentage_used)
         else:
-<<<<<<< HEAD
-            log.warning("Current cache usage %.1f", percentage_used)
+            log.warning("Current cache usage %.1f%%", percentage_used)
             lines = [f"Current cache usage: {percentage_used}"]
             BackupRunner._send_mail("Backup: high cache usage", lines)
 
@@ -136,7 +132,4 @@
                     from_addr=Config.config.backup.mail.from_addr,
                     to_addrs=Config.config.backup.mail.to_addrs,
                     msg="\r\n".join(lines),
-                )
-=======
-            log.warning("Current cache usage %.1f%%", percentage_used)
->>>>>>> 15b22deb
+                )