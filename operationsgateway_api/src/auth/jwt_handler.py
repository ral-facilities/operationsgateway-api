from datetime import datetime, timedelta, timezone
import logging
from pathlib import Path

import jwt

from operationsgateway_api.src.auth.auth_keys import PRIVATE_KEY, PUBLIC_KEY
from operationsgateway_api.src.config import Config
from operationsgateway_api.src.exceptions import ForbiddenError
from operationsgateway_api.src.models import UserModel


log = logging.getLogger()
algorithm = Config.config.auth.jwt_algorithm


class JwtHandler:
    def __init__(self, user_model: UserModel):
        self.user_model = user_model

    @staticmethod
    def _pack_jwt(payload: dict):
        """
        Packs a given payload into a jwt
        :param payload: the payload to be packed
        :return: The encoded JWT
        """
        token = jwt.encode(payload, PRIVATE_KEY, algorithm=algorithm)
        return token

    def get_access_token(self):
        """
        Return a signed JWT with selected user details as the payload
        :return: The access JWT
        """
        payload = {}
<<<<<<< HEAD
        payload["username"] = self.user_document["_id"]
        try:
            payload["authorised_routes"] = self.user_document["authorised_routes"]
        except KeyError:
            payload["authorised_routes"] = {}
=======
        payload["username"] = self.user_model.username
        payload["authorised_routes"] = self.user_model.authorised_routes
>>>>>>> 23096265
        payload["exp"] = datetime.now(timezone.utc) + timedelta(
            minutes=Config.config.auth.access_token_validity_mins,
        )
        return self._pack_jwt(payload)

    def get_refresh_token(self):
        """
        Return a signed JWT with to be used as a refresh token
        :return: The refresh JWT
        """
        payload = {}
        payload["exp"] = datetime.now(timezone.utc) + timedelta(
            days=Config.config.auth.refresh_token_validity_days,
        )
        return self._pack_jwt(payload)

    @staticmethod
    def verify_token(token: str):
        """
        Given a JWT, verify that it was signed by the API and that it has not expired
        (checked by default)
        :param token: The JWT to be checked
        :return: a dictionary containing the token's payload
        """
        try:
            return jwt.decode(token, PUBLIC_KEY, algorithms=[algorithm])
        except Exception as exc:
            message = "Invalid token"
            log.warning(message, exc_info=1)
            raise ForbiddenError(message) from exc

    @staticmethod
    def refresh_token(refresh_token: str, access_token: str):
        """
        Given a JWT refresh token and an access token, verify that the refresh token is
        valid then refresh the access token by updating its expiry time.
        :param refresh_token: The JWT refresh token
        :param access_token: The JWT access token
        :return: The access token JWT with an updated expiry time
        """
        JwtHandler.verify_token(refresh_token)
        # additional check to ensure the token has not been blacklisted
        if refresh_token in JwtHandler.get_blacklisted_tokens():
            message = "Token is blacklisted"
            log.warning(message)
            raise ForbiddenError(message)
        try:
            payload = jwt.decode(
                access_token,
                PUBLIC_KEY,
                algorithms=[algorithm],
                options={"verify_exp": False},
            )
            payload["exp"] = datetime.now(timezone.utc) + timedelta(
                minutes=Config.config.auth.access_token_validity_mins,
            )
            return JwtHandler._pack_jwt(payload)
        except Exception as exc:
            message = "Unable to refresh token"
            log.warning(message, exc_info=1)
            raise ForbiddenError(message) from exc

    @staticmethod
    def get_blacklisted_tokens():
        """
        JWT refresh tokens (stored in a cookie) can be revoked if necessary in order to
        prevent malicious use of the system. In order to do this the full token string
        must be added to a file "blacklisted_tokens.txt" which must be created at the
        top level of this project (where the config.yml file lives).
        Each token must be on a separate line.
        :return: a list of blacklisted refresh tokens
        """
        blacklisted_tokens_filename = "blacklisted_tokens.txt"
        try:
            with open(
                Path(__file__).parent.parent.parent / blacklisted_tokens_filename,
                "r",
            ) as f:
                tokens_list = f.read().split("\n")
                return tokens_list
        except FileNotFoundError:
            log.debug(
                "Blacklisted tokens file '%s' not found",
                blacklisted_tokens_filename,
            )
            return []<|MERGE_RESOLUTION|>--- conflicted
+++ resolved
@@ -34,16 +34,8 @@
         :return: The access JWT
         """
         payload = {}
-<<<<<<< HEAD
-        payload["username"] = self.user_document["_id"]
-        try:
-            payload["authorised_routes"] = self.user_document["authorised_routes"]
-        except KeyError:
-            payload["authorised_routes"] = {}
-=======
         payload["username"] = self.user_model.username
         payload["authorised_routes"] = self.user_model.authorised_routes
->>>>>>> 23096265
         payload["exp"] = datetime.now(timezone.utc) + timedelta(
             minutes=Config.config.auth.access_token_validity_mins,
         )
