import asyncio
from contextlib import asynccontextmanager
import logging

from fastapi import APIRouter, FastAPI
from fastapi.middleware.cors import CORSMiddleware
from fastapi.responses import JSONResponse
import orjson
import uvicorn

from operationsgateway_api.src.config import Config
from operationsgateway_api.src.constants import LOG_CONFIG_LOCATION, ROUTE_MAPPINGS
import operationsgateway_api.src.experiments.runners as runners
from operationsgateway_api.src.experiments.unique_worker import (
    assign_event_to_single_worker,
    UniqueWorker,
)
from operationsgateway_api.src.mongo.connection import ConnectionInstance
from operationsgateway_api.src.routes import (
    auth,
    channels,
    experiments,
<<<<<<< HEAD
    filters,
=======
    export,
>>>>>>> ac4c6807
    images,
    ingest_data,
    records,
    sessions,
    user_preferences,
    users,
    waveforms,
)


# Add custom response class to deal with NaN values ingested into MongoDB
# https://github.com/ral-facilities/operationsgateway-api/pull/9 explains the reasoning
# behind this change
class ORJSONResponse(JSONResponse):
    media_type = "application/json"

    def render(self, content) -> bytes:
        return orjson.dumps(content)


api_description = """
This API is the backend to OperationsGateway that allows users to:
- Ingest HDF files containing scalar, image and waveform data into a MongoDB instance
- Query MongoDB to get records containing data channels, using typical database filters
- Get waveform data and full-size images via specific endpoints
"""


@asynccontextmanager
async def lifespan(app: FastAPI):
    ConnectionInstance()

    @assign_event_to_single_worker()
    async def get_experiments_on_startup():
        if Config.config.experiments.scheduler_background_task_enabled:
            log.info(
                "Creating task for Scheduler system to be contacted"
                " for experiment details",
            )
            asyncio.create_task(runners.scheduler_runner.start_task())
        else:
            log.info("Scheduler background task has not been enabled")

    await get_experiments_on_startup()
    yield
    UniqueWorker.remove_file()
    ConnectionInstance.db_connection.mongo_client.close()


app = FastAPI(
    title="OperationsGateway API",
    description=api_description,
    default_response_class=ORJSONResponse,
    lifespan=lifespan,
)

app.add_middleware(
    CORSMiddleware,
    allow_origins=["*"],
    allow_credentials=True,
    allow_methods=["*"],
    allow_headers=["*"],
)


def setup_logger():
    libraries_info_logging = [
        "boto3",
        "botocore",
        "nose",
        "s3transfer",
        "matplotlib.font_manager",
        "zeep",
        "multipart",
    ]
    for name in libraries_info_logging:
        logging.getLogger(name).setLevel(logging.INFO)
    logging.config.fileConfig(LOG_CONFIG_LOCATION)


setup_logger()
log = logging.getLogger()
log.info("Logging now setup")


def add_router_to_app(api_router: APIRouter):
    # add this router to the FastAPI app
    app.include_router(api_router)
    # add an entry for each of the routes (endpoints) in that router to a dictionary
    # that maps the function for the endpoint to the endpoint "path" and "method" eg.
    # <function get_full_image at 0x7...9d0>, '/images/{record_id}/{channel_name} GET'
    # so that the mappings can be used for authorisation
    for route in api_router.routes:
        ROUTE_MAPPINGS[route.endpoint] = f"{route.path} {list(route.methods)[0]}"


# Adding endpoints to FastAPI app
add_router_to_app(images.router)
add_router_to_app(ingest_data.router)
add_router_to_app(records.router)
add_router_to_app(waveforms.router)
add_router_to_app(auth.router)
add_router_to_app(channels.router)
add_router_to_app(experiments.router)
add_router_to_app(export.router)
add_router_to_app(sessions.router)
add_router_to_app(user_preferences.router)
add_router_to_app(users.router)
add_router_to_app(filters.router)

log.debug("ROUTE_MAPPINGS contents:")
for item in ROUTE_MAPPINGS.items():
    log.debug(item)


if __name__ == "__main__":
    uvicorn.run(
        "operationsgateway_api.src.main:app",
        host=Config.config.app.host,
        port=Config.config.app.port,
        reload=Config.config.app.reload,
        log_config=LOG_CONFIG_LOCATION,
    )<|MERGE_RESOLUTION|>--- conflicted
+++ resolved
@@ -20,11 +20,8 @@
     auth,
     channels,
     experiments,
-<<<<<<< HEAD
+    export,
     filters,
-=======
-    export,
->>>>>>> ac4c6807
     images,
     ingest_data,
     records,
