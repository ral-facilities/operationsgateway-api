import asyncio
from contextlib import asynccontextmanager
import logging

from fastapi import APIRouter, FastAPI
from fastapi.middleware.cors import CORSMiddleware
from fastapi.responses import JSONResponse
import orjson
import uvicorn

from operationsgateway_api.src.config import Config
from operationsgateway_api.src.constants import LOG_CONFIG_LOCATION, ROUTE_MAPPINGS
import operationsgateway_api.src.experiments.runners as runners
from operationsgateway_api.src.experiments.unique_worker import (
    assign_event_to_single_worker,
    UniqueWorker,
)
from operationsgateway_api.src.mongo.connection import ConnectionInstance
from operationsgateway_api.src.routes import (
    auth,
    channels,
    experiments,
    export,
<<<<<<< HEAD
    functions,
=======
    filters,
>>>>>>> 5afb6c28
    images,
    ingest_data,
    records,
    sessions,
    user_preferences,
    users,
    waveforms,
)


# Add custom response class to deal with NaN values ingested into MongoDB
# https://github.com/ral-facilities/operationsgateway-api/pull/9 explains the reasoning
# behind this change
class ORJSONResponse(JSONResponse):
    media_type = "application/json"

    def render(self, content) -> bytes:
        return orjson.dumps(content)


api_description = """
This API is the backend to OperationsGateway that allows users to:
- Ingest HDF files containing scalar, image and waveform data into a MongoDB instance
- Query MongoDB to get records containing data channels, using typical database filters
- Get waveform data and full-size images via specific endpoints
"""


@asynccontextmanager
async def lifespan(app: FastAPI):
    ConnectionInstance()

    @assign_event_to_single_worker()
    async def get_experiments_on_startup():
        if Config.config.experiments.scheduler_background_task_enabled:
            log.info(
                "Creating task for Scheduler system to be contacted"
                " for experiment details",
            )
            asyncio.create_task(runners.scheduler_runner.start_task())
        else:
            log.info("Scheduler background task has not been enabled")

    await get_experiments_on_startup()
    yield
    UniqueWorker.remove_file()
    ConnectionInstance.db_connection.mongo_client.close()


app = FastAPI(
    title="OperationsGateway API",
    description=api_description,
    default_response_class=ORJSONResponse,
    lifespan=lifespan,
)

app.add_middleware(
    CORSMiddleware,
    allow_origins=["*"],
    allow_credentials=True,
    allow_methods=["*"],
    allow_headers=["*"],
    expose_headers=["Content-Disposition"],
)


def setup_logger():
    libraries_info_logging = [
        "boto3",
        "botocore",
        "nose",
        "s3transfer",
        "matplotlib.font_manager",
        "zeep",
        "multipart",
    ]
    for name in libraries_info_logging:
        logging.getLogger(name).setLevel(logging.INFO)
    logging.config.fileConfig(LOG_CONFIG_LOCATION)


setup_logger()
log = logging.getLogger()
log.info("Logging now setup")


def add_router_to_app(api_router: APIRouter):
    # add this router to the FastAPI app
    app.include_router(api_router)
    # add an entry for each of the routes (endpoints) in that router to a dictionary
    # that maps the function for the endpoint to the endpoint "path" and "method" eg.
    # <function get_full_image at 0x7...9d0>, '/images/{record_id}/{channel_name} GET'
    # so that the mappings can be used for authorisation
    for route in api_router.routes:
        ROUTE_MAPPINGS[route.endpoint] = f"{route.path} {list(route.methods)[0]}"


# Adding endpoints to FastAPI app
add_router_to_app(images.router)
add_router_to_app(ingest_data.router)
add_router_to_app(records.router)
add_router_to_app(waveforms.router)
add_router_to_app(auth.router)
add_router_to_app(channels.router)
add_router_to_app(experiments.router)
add_router_to_app(export.router)
add_router_to_app(sessions.router)
add_router_to_app(user_preferences.router)
add_router_to_app(users.router)
<<<<<<< HEAD
add_router_to_app(functions.router)
=======
add_router_to_app(filters.router)
>>>>>>> 5afb6c28

log.debug("ROUTE_MAPPINGS contents:")
for item in ROUTE_MAPPINGS.items():
    log.debug(item)


if __name__ == "__main__":
    uvicorn.run(
        "operationsgateway_api.src.main:app",
        host=Config.config.app.host,
        port=Config.config.app.port,
        reload=Config.config.app.reload,
        log_config=LOG_CONFIG_LOCATION,
    )<|MERGE_RESOLUTION|>--- conflicted
+++ resolved
@@ -21,11 +21,8 @@
     channels,
     experiments,
     export,
-<<<<<<< HEAD
+    filters,
     functions,
-=======
-    filters,
->>>>>>> 5afb6c28
     images,
     ingest_data,
     records,
@@ -135,11 +132,8 @@
 add_router_to_app(sessions.router)
 add_router_to_app(user_preferences.router)
 add_router_to_app(users.router)
-<<<<<<< HEAD
 add_router_to_app(functions.router)
-=======
 add_router_to_app(filters.router)
->>>>>>> 5afb6c28
 
 log.debug("ROUTE_MAPPINGS contents:")
 for item in ROUTE_MAPPINGS.items():
