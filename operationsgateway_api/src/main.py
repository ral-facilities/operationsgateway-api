import asyncio
from contextlib import asynccontextmanager
import logging

from elasticapm.contrib.starlette import ElasticAPM, make_apm_client
from fastapi import APIRouter, FastAPI
from fastapi.middleware.cors import CORSMiddleware
from fastapi.responses import JSONResponse
import orjson
import uvicorn

from operationsgateway_api.src.config import Config
from operationsgateway_api.src.constants import LOG_CONFIG_LOCATION, ROUTE_MAPPINGS
import operationsgateway_api.src.experiments.runners as runners
from operationsgateway_api.src.experiments.unique_worker import (
    assign_event_to_single_worker,
    UniqueWorker,
)
<<<<<<< HEAD
from operationsgateway_api.src.mongo.connection import ConnectionInstance
from operationsgateway_api.src.records.echo_interface import EchoInterface
=======
from operationsgateway_api.src.mongo.connection import get_mongodb_connection
from operationsgateway_api.src.records.echo_interface import get_echo_interface
>>>>>>> dec52997
from operationsgateway_api.src.routes import (
    auth,
    channels,
    experiments,
    export,
    filters,
    float_images,
    functions,
    images,
    ingest_data,
    maintenance,
    records,
    sessions,
    user_preferences,
    users,
    vectors,
    version,
    waveforms,
)


# Add custom response class to deal with NaN values ingested into MongoDB
# https://github.com/ral-facilities/operationsgateway-api/pull/9 explains the reasoning
# behind this change
class ORJSONResponse(JSONResponse):
    media_type = "application/json"

    def render(self, content) -> bytes:
        return orjson.dumps(content)


api_description = """
This API is the backend to OperationsGateway that allows users to:
- Ingest HDF files containing scalar, image and waveform data into a MongoDB instance
- Query MongoDB to get records containing data channels, using typical database filters
- Get waveform data and full-size images via specific endpoints
"""


@asynccontextmanager
async def lifespan(app: FastAPI):
    mongodb_connection = get_mongodb_connection()  # Initialises the connection

    @assign_event_to_single_worker()
    async def get_experiments_on_startup():
        if Config.config.experiments.scheduler_background_task_enabled:
            log.info(
                "Creating task for Scheduler system to be contacted"
                " for experiment details",
            )
            asyncio.create_task(runners.scheduler_runner.start_task())
        else:
            log.info("Scheduler background task has not been enabled")

    @assign_event_to_single_worker()
    async def set_bucket_expiry() -> None:
        echo_interface = EchoInterface()
        echo_interface.put_lifecycle()

    await get_experiments_on_startup()
<<<<<<< HEAD
    await set_bucket_expiry()
    yield
=======

    echo_interface = get_echo_interface()
    async with echo_interface.session.resource(
        "s3",
        endpoint_url=Config.config.echo.url,
        aws_access_key_id=Config.config.echo.access_key.get_secret_value(),
        aws_secret_access_key=Config.config.echo.secret_key.get_secret_value(),
    ) as resource:
        await echo_interface.create_bucket(resource, True)
        log.debug("Bucket cached: %s", echo_interface._bucket)
        yield  # While the app runs we stay in this context and the bucket can be shared

>>>>>>> dec52997
    UniqueWorker.remove_file()
    # Remove the old mongodb_connection from the cache before we close the connection
    get_mongodb_connection.cache_clear()
    mongodb_connection.mongo_client.close()


app = FastAPI(
    title="OperationsGateway API",
    description=api_description,
    default_response_class=ORJSONResponse,
    lifespan=lifespan,
    root_path=Config.config.app.url_prefix,
)

apm_config = {
    "ENVIRONMENT": Config.config.observability.environment,
    "SECRET_TOKEN": Config.config.observability.secret_key.get_secret_value(),
    "SERVER_URL": "http://localhost:8200",  # this should already be localhost
    "SERVICE_NAME": "operationsgateway",
    "ENABLED": True,
}

apm = make_apm_client(apm_config)

app.add_middleware(ElasticAPM, client=apm)

app.add_middleware(
    CORSMiddleware,
    allow_origins=["*"],
    allow_credentials=True,
    allow_methods=["*"],
    allow_headers=["*"],
    expose_headers=["Content-Disposition"],
)


def setup_logger():
    libraries_info_logging = [
        "boto3",
        "botocore",
        "nose",
        "s3transfer",
        "matplotlib.font_manager",
        "zeep",
        "multipart",
    ]
    for name in libraries_info_logging:
        logging.getLogger(name).setLevel(logging.INFO)
    logging.config.fileConfig(LOG_CONFIG_LOCATION)


setup_logger()
log = logging.getLogger()
log.info("Logging now setup")


def add_router_to_app(api_router: APIRouter):
    # add this router to the FastAPI app
    app.include_router(api_router)
    # add an entry for each of the routes (endpoints) in that router to a dictionary
    # that maps the function for the endpoint to the endpoint "path" and "method" eg.
    # <function get_full_image at 0x7...9d0>, '/images/{record_id}/{channel_name} GET'
    # so that the mappings can be used for authorisation
    for route in api_router.routes:
        ROUTE_MAPPINGS[route.endpoint] = f"{route.path} {list(route.methods)[0]}"


# Adding endpoints to FastAPI app
add_router_to_app(images.router)
add_router_to_app(float_images.router)
add_router_to_app(ingest_data.router)
add_router_to_app(records.router)
add_router_to_app(waveforms.router)
add_router_to_app(vectors.router)
add_router_to_app(auth.router)
add_router_to_app(channels.router)
add_router_to_app(experiments.router)
add_router_to_app(export.router)
add_router_to_app(sessions.router)
add_router_to_app(user_preferences.router)
add_router_to_app(users.router)
add_router_to_app(functions.router)
add_router_to_app(filters.router)
add_router_to_app(maintenance.router)
add_router_to_app(version.router)

log.debug("ROUTE_MAPPINGS contents:")
for item in ROUTE_MAPPINGS.items():
    log.debug(item)


if __name__ == "__main__":
    uvicorn.run(
        "operationsgateway_api.src.main:app",
        host=Config.config.app.host,
        port=Config.config.app.port,
        reload=Config.config.app.reload,
        log_config=LOG_CONFIG_LOCATION,
    )<|MERGE_RESOLUTION|>--- conflicted
+++ resolved
@@ -16,13 +16,8 @@
     assign_event_to_single_worker,
     UniqueWorker,
 )
-<<<<<<< HEAD
-from operationsgateway_api.src.mongo.connection import ConnectionInstance
-from operationsgateway_api.src.records.echo_interface import EchoInterface
-=======
 from operationsgateway_api.src.mongo.connection import get_mongodb_connection
 from operationsgateway_api.src.records.echo_interface import get_echo_interface
->>>>>>> dec52997
 from operationsgateway_api.src.routes import (
     auth,
     channels,
@@ -77,16 +72,7 @@
         else:
             log.info("Scheduler background task has not been enabled")
 
-    @assign_event_to_single_worker()
-    async def set_bucket_expiry() -> None:
-        echo_interface = EchoInterface()
-        echo_interface.put_lifecycle()
-
     await get_experiments_on_startup()
-<<<<<<< HEAD
-    await set_bucket_expiry()
-    yield
-=======
 
     echo_interface = get_echo_interface()
     async with echo_interface.session.resource(
@@ -97,9 +83,15 @@
     ) as resource:
         await echo_interface.create_bucket(resource, True)
         log.debug("Bucket cached: %s", echo_interface._bucket)
+
+        @assign_event_to_single_worker()
+        async def set_bucket_expiry() -> None:
+            await echo_interface.put_lifecycle()
+
+        await set_bucket_expiry()
+
         yield  # While the app runs we stay in this context and the bucket can be shared
 
->>>>>>> dec52997
     UniqueWorker.remove_file()
     # Remove the old mongodb_connection from the cache before we close the connection
     get_mongodb_connection.cache_clear()
