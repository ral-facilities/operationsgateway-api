import asyncio
from contextlib import asynccontextmanager
import logging

from elasticapm.contrib.starlette import ElasticAPM, make_apm_client
from fastapi import APIRouter, FastAPI
from fastapi.middleware.cors import CORSMiddleware
from fastapi.responses import JSONResponse
import orjson
import uvicorn

from operationsgateway_api.src.config import Config
from operationsgateway_api.src.constants import LOG_CONFIG_LOCATION, ROUTE_MAPPINGS
import operationsgateway_api.src.experiments.runners as runners
from operationsgateway_api.src.experiments.unique_worker import (
    assign_event_to_single_worker,
    UniqueWorker,
)
from operationsgateway_api.src.mongo.connection import get_mongodb_connection
from operationsgateway_api.src.records.echo_interface import get_echo_interface
from operationsgateway_api.src.routes import (
    auth,
    channels,
    experiments,
    export,
    filters,
    float_images,
    functions,
    images,
    ingest_data,
    maintenance,
    records,
    sessions,
    user_preferences,
    users,
    vectors,
    version,
    waveforms,
)


# Add custom response class to deal with NaN values ingested into MongoDB
# https://github.com/ral-facilities/operationsgateway-api/pull/9 explains the reasoning
# behind this change
class ORJSONResponse(JSONResponse):
    media_type = "application/json"

    def render(self, content) -> bytes:
        return orjson.dumps(content)


api_description = """
This API is the backend to OperationsGateway that allows users to:
- Ingest HDF files containing scalar, image and waveform data into a MongoDB instance
- Query MongoDB to get records containing data channels, using typical database filters
- Get waveform data and full-size images via specific endpoints
"""


@asynccontextmanager
async def lifespan(app: FastAPI):
<<<<<<< HEAD
    ConnectionInstance()
    experiment_worker = UniqueWorker(Config.config.experiments.worker_file_path)
=======
    mongodb_connection = get_mongodb_connection()  # Initialises the connection
>>>>>>> 16658ea4

    @assign_event_to_single_worker(experiment_worker)
    async def get_experiments_on_startup():
        if Config.config.experiments.scheduler_background_task_enabled:
            log.info(
                "Creating task for Scheduler system to be contacted"
                " for experiment details",
            )
            asyncio.create_task(runners.scheduler_runner.start_task())
        else:
            log.info("Scheduler background task has not been enabled")

    await get_experiments_on_startup()

<<<<<<< HEAD
    if Config.config.backup is not None:
        backup_worker = UniqueWorker(Config.config.backup.worker_file_path)

        @assign_event_to_single_worker(backup_worker)
        async def backup():
            log.info("Creating task for XRootD backups")
            asyncio.create_task(runners.backup_runner.start_task())

        await backup()
    else:
        log.info("Backup task has not been enabled")

    yield

    experiment_worker.remove_file()
    if Config.config.backup is not None:
        backup_worker.remove_file()

    ConnectionInstance.db_connection.mongo_client.close()
=======
    echo_interface = get_echo_interface()
    async with echo_interface.session.resource(
        "s3",
        endpoint_url=Config.config.echo.url,
        aws_access_key_id=Config.config.echo.access_key.get_secret_value(),
        aws_secret_access_key=Config.config.echo.secret_key.get_secret_value(),
    ) as resource:
        await echo_interface.create_bucket(resource, True)
        log.debug("Bucket cached: %s", echo_interface._bucket)

        @assign_event_to_single_worker()
        async def set_bucket_expiry() -> None:
            await echo_interface.put_lifecycle()

        await set_bucket_expiry()

        yield  # While the app runs we stay in this context and the bucket can be shared

    UniqueWorker.remove_file()
    # Remove the old mongodb_connection from the cache before we close the connection
    get_mongodb_connection.cache_clear()
    mongodb_connection.mongo_client.close()
>>>>>>> 16658ea4


app = FastAPI(
    title="OperationsGateway API",
    description=api_description,
    default_response_class=ORJSONResponse,
    lifespan=lifespan,
    root_path=Config.config.app.url_prefix,
)

apm_config = {
    "ENVIRONMENT": Config.config.observability.environment,
    "SECRET_TOKEN": Config.config.observability.secret_key.get_secret_value(),
    "SERVER_URL": "http://localhost:8200",  # this should already be localhost
    "SERVICE_NAME": "operationsgateway",
    "ENABLED": True,
}

apm = make_apm_client(apm_config)

app.add_middleware(ElasticAPM, client=apm)

app.add_middleware(
    CORSMiddleware,
    allow_origins=["*"],
    allow_credentials=True,
    allow_methods=["*"],
    allow_headers=["*"],
    expose_headers=["Content-Disposition"],
)


def setup_logger():
    libraries_info_logging = [
        "boto3",
        "botocore",
        "nose",
        "s3transfer",
        "matplotlib.font_manager",
        "zeep",
        "multipart",
    ]
    for name in libraries_info_logging:
        logging.getLogger(name).setLevel(logging.INFO)
    logging.config.fileConfig(LOG_CONFIG_LOCATION)


setup_logger()
log = logging.getLogger()
log.info("Logging now setup")


def add_router_to_app(api_router: APIRouter):
    # add this router to the FastAPI app
    app.include_router(api_router)
    # add an entry for each of the routes (endpoints) in that router to a dictionary
    # that maps the function for the endpoint to the endpoint "path" and "method" eg.
    # <function get_full_image at 0x7...9d0>, '/images/{record_id}/{channel_name} GET'
    # so that the mappings can be used for authorisation
    for route in api_router.routes:
        ROUTE_MAPPINGS[route.endpoint] = f"{route.path} {list(route.methods)[0]}"


# Adding endpoints to FastAPI app
add_router_to_app(images.router)
add_router_to_app(float_images.router)
add_router_to_app(ingest_data.router)
add_router_to_app(records.router)
add_router_to_app(waveforms.router)
add_router_to_app(vectors.router)
add_router_to_app(auth.router)
add_router_to_app(channels.router)
add_router_to_app(experiments.router)
add_router_to_app(export.router)
add_router_to_app(sessions.router)
add_router_to_app(user_preferences.router)
add_router_to_app(users.router)
add_router_to_app(functions.router)
add_router_to_app(filters.router)
add_router_to_app(maintenance.router)
add_router_to_app(version.router)

log.debug("ROUTE_MAPPINGS contents:")
for item in ROUTE_MAPPINGS.items():
    log.debug(item)


if __name__ == "__main__":
    uvicorn.run(
        "operationsgateway_api.src.main:app",
        host=Config.config.app.host,
        port=Config.config.app.port,
        reload=Config.config.app.reload,
        log_config=LOG_CONFIG_LOCATION,
    )<|MERGE_RESOLUTION|>--- conflicted
+++ resolved
@@ -59,12 +59,10 @@
 
 @asynccontextmanager
 async def lifespan(app: FastAPI):
-<<<<<<< HEAD
-    ConnectionInstance()
+    mongodb_connection = get_mongodb_connection()  # Initialises the connection
+
     experiment_worker = UniqueWorker(Config.config.experiments.worker_file_path)
-=======
-    mongodb_connection = get_mongodb_connection()  # Initialises the connection
->>>>>>> 16658ea4
+    backup_worker = UniqueWorker(Config.config.backup.worker_file_path)
 
     @assign_event_to_single_worker(experiment_worker)
     async def get_experiments_on_startup():
@@ -77,29 +75,17 @@
         else:
             log.info("Scheduler background task has not been enabled")
 
+    @assign_event_to_single_worker(backup_worker)
+    async def backup():
+        if Config.config.backup is not None:
+            log.info("Creating backup task")
+            asyncio.create_task(runners.backup_runner.start_task())
+        else:
+            log.info("Backup task has not been enabled")
+
     await get_experiments_on_startup()
-
-<<<<<<< HEAD
-    if Config.config.backup is not None:
-        backup_worker = UniqueWorker(Config.config.backup.worker_file_path)
-
-        @assign_event_to_single_worker(backup_worker)
-        async def backup():
-            log.info("Creating task for XRootD backups")
-            asyncio.create_task(runners.backup_runner.start_task())
-
-        await backup()
-    else:
-        log.info("Backup task has not been enabled")
-
-    yield
-
-    experiment_worker.remove_file()
-    if Config.config.backup is not None:
-        backup_worker.remove_file()
-
-    ConnectionInstance.db_connection.mongo_client.close()
-=======
+    await backup()
+
     echo_interface = get_echo_interface()
     async with echo_interface.session.resource(
         "s3",
@@ -110,7 +96,7 @@
         await echo_interface.create_bucket(resource, True)
         log.debug("Bucket cached: %s", echo_interface._bucket)
 
-        @assign_event_to_single_worker()
+        @assign_event_to_single_worker(backup_worker)
         async def set_bucket_expiry() -> None:
             await echo_interface.put_lifecycle()
 
@@ -118,11 +104,12 @@
 
         yield  # While the app runs we stay in this context and the bucket can be shared
 
-    UniqueWorker.remove_file()
+    experiment_worker.remove_file()
+    if Config.config.backup is not None:
+        backup_worker.remove_file()
     # Remove the old mongodb_connection from the cache before we close the connection
     get_mongodb_connection.cache_clear()
     mongodb_connection.mongo_client.close()
->>>>>>> 16658ea4
 
 
 app = FastAPI(
