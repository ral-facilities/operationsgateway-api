from datetime import datetime
from pathlib import Path
import sys
from typing import List, Optional, Tuple

from dateutil import tz
from pydantic import (
    BaseModel,
    field_validator,
    StrictBool,
    StrictInt,
    StrictStr,
    ValidationError,
)
import yaml


class App(BaseModel):
    """Configuration model class to store configuration regarding the FastAPI app"""

    # Some options aren't mandatory when running the API in the production
    host: Optional[StrictStr] = None
    port: Optional[StrictInt] = None
    reload: Optional[StrictBool] = None


class ImagesConfig(BaseModel):
    # The dimensions will be stored as a list in the YAML file, but are cast to tuple
    # using `typing.Tuple` because this is the type used by Pillow
    image_thumbnail_size: Tuple[int, int]
    waveform_thumbnail_size: Tuple[int, int]
    # the system default colour map (used if no user preference is set)
    default_colour_map: StrictStr
    colourbar_height_pixels: StrictInt
    upload_image_threads: StrictInt
    preferred_colour_map_pref_name: StrictStr


class EchoConfig(BaseModel):
    url: StrictStr
    username: StrictStr
    access_key: StrictStr
    secret_key: StrictStr
    bucket_name: StrictStr


class MongoDB(BaseModel):
    """Configuration model class to store MongoDB configuration details"""

    mongodb_url: StrictStr
    database_name: StrictStr
    max_documents: StrictInt


class AuthConfig(BaseModel):
    """Configuration model class to store authentication configuration details"""

    private_key_path: StrictStr
    public_key_path: StrictStr
    jwt_algorithm: StrictStr
    access_token_validity_mins: StrictInt
    refresh_token_validity_days: StrictInt
    fedid_server_url: StrictStr
    fedid_server_ldap_realm: StrictStr


class ExperimentsConfig(BaseModel):
    """Configuration model class to store experiment configuration details"""

    first_scheduler_contact_start_date: datetime
    scheduler_background_task_enabled: StrictBool
    scheduler_background_frequency: StrictStr
    scheduler_background_timezone: StrictStr
    scheduler_background_retry_mins: float
    user_office_wsdl_url: StrictStr
    username: StrictStr
    password: StrictStr
    scheduler_wsdl_url: StrictStr
    instrument_names: List[StrictStr]
    worker_file_path: StrictStr

    @field_validator("scheduler_background_timezone")
    @classmethod
    def check_timezone(cls, value):  # noqa: B902, N805
        if not tz.gettz(value):
            sys.exit(f"scheduler_background_timezone is not a valid timezone: {value}")
        else:
            return value


class ExportConfig(BaseModel):
    """Configuration model class to store export configuration details"""

    max_filesize_bytes: StrictInt


class APIConfig(BaseModel):
    """
    Class to store the API's configuration settings
    """

    # When in production, there's no `app` section in the config file. A default value
    # (i.e. an empty instance of `App`) has been assigned so that if the code attempts
    # to access a config value in this section, an error is prevented
    app: Optional[App] = App()
    mongodb: MongoDB
    auth: AuthConfig
    experiments: ExperimentsConfig
    images: ImagesConfig
<<<<<<< HEAD
    export: ExportConfig
=======
    echo: EchoConfig
>>>>>>> 043cb9f8

    @classmethod
    def load(cls, path=Path(__file__).parent.parent / "config.yml"):
        """
        Load the config data from the .yml file and store it as a dict
        """

        try:
            with open(path, encoding="utf-8") as config_file:
                config = yaml.safe_load(config_file)
                return cls(**config)
        except (IOError, ValidationError, yaml.YAMLError) as e:
            sys.exit(f"An error occurred while loading the config data: {e}")


class Config:
    """Class containing config as a class variable so it can mocked during testing"""

    config = APIConfig.load()<|MERGE_RESOLUTION|>--- conflicted
+++ resolved
@@ -107,11 +107,8 @@
     auth: AuthConfig
     experiments: ExperimentsConfig
     images: ImagesConfig
-<<<<<<< HEAD
+    echo: EchoConfig
     export: ExportConfig
-=======
-    echo: EchoConfig
->>>>>>> 043cb9f8
 
     @classmethod
     def load(cls, path=Path(__file__).parent.parent / "config.yml"):
