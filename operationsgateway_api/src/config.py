--- conflicted
+++ resolved
@@ -6,10 +6,7 @@
 from dateutil import tz
 from pydantic import (
     BaseModel,
-<<<<<<< HEAD
-=======
     DirectoryPath,
->>>>>>> 5f7e126c
     Field,
     field_validator,
     FilePath,
