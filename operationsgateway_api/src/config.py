from datetime import datetime
from pathlib import Path
import sys
from typing import Annotated, List, Optional, Tuple

import annotated_types
from dateutil import tz
from pydantic import (
    BaseModel,
    DirectoryPath,
    Field,
    field_validator,
    FilePath,
    NonNegativeInt,
    PositiveInt,
    SecretStr,
    StrictBool,
    StrictInt,
    StrictStr,
    ValidationError,
)
from xrootd_utils.common import AutoRemove
import yaml


class App(BaseModel):
    """Configuration model class to store configuration regarding the FastAPI app"""

    # Some options aren't mandatory when running the API in the production
    host: Optional[StrictStr] = None
    port: Optional[StrictInt] = None
    reload: Optional[StrictBool] = None
    url_prefix: StrictStr
    maintenance_file: FilePath
    scheduled_maintenance_file: FilePath


class ImagesConfig(BaseModel):
    # The dimensions will be stored as a list in the YAML file, but are cast to tuple
    # using `typing.Tuple` because this is the type used by Pillow
    thumbnail_size: Tuple[int, int]
    # the system default colour map (used if no user preference is set)
    default_colour_map: StrictStr
    colourbar_height_pixels: StrictInt
    preferred_colour_map_pref_name: StrictStr


class FloatImagesConfig(BaseModel):
    thumbnail_size: tuple[int, int]
    default_colour_map: StrictStr
    preferred_colour_map_pref_name: StrictStr


class WaveformsConfig(BaseModel):
    thumbnail_size: Tuple[int, int]
    line_width: float


class VectorsConfig(BaseModel):
    thumbnail_size: tuple[int, int]
    skip_pref_name: StrictStr = "VECTOR_SKIP"
    limit_pref_name: StrictStr = "VECTOR_LIMIT"


class EchoConfig(BaseModel):
    url: StrictStr
    username: StrictStr
    access_key: SecretStr
    secret_key: SecretStr
    bucket_name: StrictStr
    expiry_days: PositiveInt | None = Field(
        default=None,
        description="If defined, objects older than this will be marked for expiry",
        examples=[1095],
    )
    cache_maxsize: NonNegativeInt = 128


class MongoDB(BaseModel):
    """Configuration model class to store MongoDB configuration details"""

    mongodb_url: SecretStr
    database_name: StrictStr
    max_documents: StrictInt


class OidcProviderConfig(BaseModel):
    display_name: str
    configuration_url: StrictStr
    client_id: StrictStr
    verify_cert: StrictBool
    mechanism: StrictStr
    username_claim: StrictStr

    @property
    def scope(self) -> str:
        return "openid " + self.username_claim


class AuthConfig(BaseModel):
    """Configuration model class to store authentication configuration details"""

    private_key_path: StrictStr
    public_key_path: StrictStr
    jwt_algorithm: StrictStr
    access_token_validity_mins: StrictInt
    refresh_token_validity_days: StrictInt
    fedid_server_url: StrictStr
    fedid_server_ldap_realm: StrictStr
    oidc_providers: dict[StrictStr, OidcProviderConfig] = {}


class ExperimentsConfig(BaseModel):
    """Configuration model class to store experiment configuration details"""

    first_scheduler_contact_start_date: datetime
    scheduler_background_task_enabled: StrictBool
    scheduler_background_frequency: StrictStr
    scheduler_background_timezone: StrictStr
    scheduler_background_retry_mins: float
    user_office_rest_api_url: StrictStr
    username: StrictStr
    password: SecretStr
    scheduler_wsdl_url: StrictStr
    instrument_names: List[StrictStr]
    worker_file_path: StrictStr

    @field_validator("scheduler_background_timezone")
    @classmethod
    def check_timezone(cls, value):  # noqa: B902, N805
        if not tz.gettz(value):
            sys.exit(f"scheduler_background_timezone is not a valid timezone: {value}")
        else:
            return value


class ExportConfig(BaseModel):
    """Configuration model class to store export configuration details"""

    max_filesize_bytes: StrictInt


class ObservabilityConfig(BaseModel):
    """Configuration model class to store export observability details"""

    environment: StrictStr
    secret_key: SecretStr  # apm key


class MailConfig(BaseModel):
    host: StrictStr = Field(description="Mail server address, including port.")
    to_addrs: list[StrictStr] = Field(description="Address to send notifications to.")
    from_addr: StrictStr = Field(description="Address to send the mail from")


class BackupConfig(BaseModel):
    cache_directory: DirectoryPath = Field(
        description=(
            "Directory to write incoming files to so that they can later be backed up "
            "to tape."
        ),
        examples=["/srv/og-api/cache"],
    )
    warning_mark_percent: Annotated[PositiveInt, annotated_types.Lt(100)] = Field(
        default=50,
        description=(
            "Above this level of disk usage for the cache_directory, log warnings"
        ),
    )
    target_url: StrictStr = Field(
        description="XRootD URL defining the server and root directory path to copy to",
        examples=["root://localhost:1094//path/to/directory/"],
    )
    copy_cron_string: StrictStr = Field(
        description="Cron string defining the schedule of the backup tasks",
        examples=["0 * * * *", "0 18 * * 1-5"],
    )
    timezone_str: StrictStr = Field(
        default="Europe/London",
        description="String to pass to Cron for determining the schedule",
    )
    worker_file_path: StrictStr = Field(
        description="Path of file used to ensure back is only handled by one worker.",
        examples=["/home/user/backup_worker"],
    )
    auto_remove: AutoRemove = Field(
        default=AutoRemove.BACKED_UP,
        description=(
            "Under what condition to remove local file copies: when there is a copy in "
            "the XRootD cache, when it is backed up to tape, or never."
        ),
        examples=["cached", "backed_up", "never"],
    )
<<<<<<< HEAD
    mail: MailConfig | None = Field(
        default=None,
        description="Optional mail server to use to send email notifications to.",
=======
    keytab_file_path: FilePath = Field(
        default=None,
        description=(
            "Path of keytab file used to authenticate to the XRootD server. If not "
            "set, will attempt to use the environment variable XrdSecSSSKT."
        ),
        examples=["/home/user/.keytab"],
>>>>>>> 15b22deb
    )


class APIConfig(BaseModel):
    """
    Class to store the API's configuration settings
    """

    # When in production, there's no `app` section in the config file. A default value
    # (i.e. an empty instance of `App`) has been assigned so that if the code attempts
    # to access a config value in this section, an error is prevented
    app: App
    mongodb: MongoDB
    auth: AuthConfig
    experiments: ExperimentsConfig
    images: ImagesConfig
    float_images: FloatImagesConfig
    waveforms: WaveformsConfig
    vectors: VectorsConfig
    echo: EchoConfig
    export: ExportConfig
    observability: ObservabilityConfig
    backup: BackupConfig | None = None

    @classmethod
    def load(cls, path=Path(__file__).parent.parent / "config.yml"):
        """
        Load the config data from the .yml file and store it as a dict
        """

        try:
            with open(path, encoding="utf-8") as config_file:
                config = yaml.safe_load(config_file)
                return cls(**config)
        except (IOError, ValidationError, yaml.YAMLError) as e:
            sys.exit(f"An error occurred while loading the config data: {e}")


class Config:
    """Class containing config as a class variable so it can mocked during testing"""

    config = APIConfig.load()<|MERGE_RESOLUTION|>--- conflicted
+++ resolved
@@ -149,7 +149,7 @@
 
 class MailConfig(BaseModel):
     host: StrictStr = Field(description="Mail server address, including port.")
-    to_addrs: list[StrictStr] = Field(description="Address to send notifications to.")
+    to_addrs: list[StrictStr] = Field(description="Addresses to send notifications to.")
     from_addr: StrictStr = Field(description="Address to send the mail from")
 
 
@@ -191,19 +191,17 @@
         ),
         examples=["cached", "backed_up", "never"],
     )
-<<<<<<< HEAD
+    keytab_file_path: FilePath = Field(
+        default=None,
+        description=(
+            "Path of keytab file used to authenticate to the XRootD server. If not "
+            "set, will attempt to use the environment variable XrdSecSSSKT."
+        ),
+        examples=["/home/user/.keytab"],
+    )
     mail: MailConfig | None = Field(
         default=None,
         description="Optional mail server to use to send email notifications to.",
-=======
-    keytab_file_path: FilePath = Field(
-        default=None,
-        description=(
-            "Path of keytab file used to authenticate to the XRootD server. If not "
-            "set, will attempt to use the environment variable XrdSecSSSKT."
-        ),
-        examples=["/home/user/.keytab"],
->>>>>>> 15b22deb
     )
 
 
