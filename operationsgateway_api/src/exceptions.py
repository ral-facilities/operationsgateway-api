class ApiError(Exception):
    # default status code if not overridden
    status_code = 500


class DatabaseError(ApiError):
    def __init__(self, msg="Database error", *args, **kwargs):
        super().__init__(msg, *args, **kwargs)
        self.status_code = 500


class AuthServerError(ApiError):
    def __init__(self, msg="Authentication server error", *args, **kwargs):
        super().__init__(msg, *args, **kwargs)
        self.status_code = 500


class UnauthorisedError(ApiError):
    def __init__(self, msg="User not authorised", *args, **kwargs):
        super().__init__(msg, *args, **kwargs)
        self.status_code = 401


class ForbiddenError(ApiError):
    def __init__(self, msg="No access rights", *args, **kwargs):
        super().__init__(msg, *args, **kwargs)
        self.status_code = 403


class HDFDataExtractionError(ApiError):
    def __init__(self, msg="HDF ingestion error", *args, **kwargs):
        super().__init__(msg, *args, **kwargs)
        self.status_code = 400


class ChannelManifestError(ApiError):
    def __init__(self, msg="Channel manifest error", *args, **kwargs):
        super().__init__(msg, *args, **kwargs)
        self.status_code = 400


class ChannelSummaryError(ApiError):
    def __init__(self, msg="Channel summary error", *args, **kwargs):
        super().__init__(msg, *args, **kwargs)
        self.status_code = 400


class ModelError(ApiError):
    def __init__(self, msg="Model creation error", *args, **kwargs):
        super().__init__(msg, *args, **kwargs)
        self.status_code = 400


class ImageError(ApiError):
    def __init__(self, msg="Image error", *args, **kwargs):
        super().__init__(msg, *args, **kwargs)
        self.status_code = 500


class ImageNotFoundError(ApiError):
    def __init__(self, msg="Image cannot be found on disk", *args, **kwargs):
        super().__init__(msg, *args, **kwargs)
        self.status_code = 404


class RecordError(ApiError):
    def __init__(self, msg="Record error", *args, **kwargs):
        super().__init__(msg, *args, **kwargs)
        self.status_code = 500


class MissingDocumentError(ApiError):
    def __init__(self, msg="No such document in database", *args, **kwargs):
        super().__init__(msg, *args, **kwargs)
        self.status_code = 404


class QueryParameterError(ApiError):
    def __init__(self, msg="Problem with query parameter input", *args, **kwargs):
        super().__init__(msg, *args, **kwargs)
        self.status_code = 400


<<<<<<< HEAD
class EchoS3Error(ApiError):
    def __init__(self, msg="Echo S3 error", *args, **kwargs):
=======
class ExperimentDetailsError(ApiError):
    def __init__(self, msg="Error during handling of experiments", *args, **kwargs):
>>>>>>> c5252970
        super().__init__(msg, *args, **kwargs)
        self.status_code = 500<|MERGE_RESOLUTION|>--- conflicted
+++ resolved
@@ -81,12 +81,13 @@
         self.status_code = 400
 
 
-<<<<<<< HEAD
 class EchoS3Error(ApiError):
     def __init__(self, msg="Echo S3 error", *args, **kwargs):
-=======
+        super().__init__(msg, *args, **kwargs)
+        self.status_code = 500
+
+
 class ExperimentDetailsError(ApiError):
     def __init__(self, msg="Error during handling of experiments", *args, **kwargs):
->>>>>>> c5252970
         super().__init__(msg, *args, **kwargs)
         self.status_code = 500