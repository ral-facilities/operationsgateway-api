from typing import List, Optional

from bson import ObjectId
from pydantic import BaseModel, Field


class PyObjectId(ObjectId):
    @classmethod
    def __get_validators__(cls):
        yield cls.validate

    @classmethod
    def validate(cls, v):
        if not ObjectId.is_valid(v):
            raise ValueError("Invalid ObjectId")

        return ObjectId(v)

    @classmethod
    def __modify_schema__(cls, field_schema):
        field_schema.update(type="string")


class Record(BaseModel):
    id_: PyObjectId = Field(default_factory=PyObjectId, alias="_id")
    # title: Optional[str]

    """
    #@root_validator(pre=True)
    @classmethod
    def build_data(cls, mongo_data):
        pydantic_record_field_names = cls.__fields__

        for key, value in mongo_data.items():
            if key not in pydantic_record_field_names:
                setattr(cls, key, value)

        return cls
    """

    class Config:
        arbitrary_types_allowed = True
        json_encoders = {ObjectId: str}


class LoginDetails(BaseModel):
    username: str
    password: str


class AccessToken(BaseModel):
    token: str


<<<<<<< HEAD
=======
class UserModel(BaseModel):
    username: str = Field(alias="_id")
    sha256_password: Optional[str]
    auth_type: str
    authorised_routes: Optional[List[str]]


>>>>>>> 62a33432
class RecordsQueryParams:
    filter_: dict
    skip: int
    limit: int
    order: Optional[List[str]]
    projection: Optional[List[str]]<|MERGE_RESOLUTION|>--- conflicted
+++ resolved
@@ -52,8 +52,6 @@
     token: str
 
 
-<<<<<<< HEAD
-=======
 class UserModel(BaseModel):
     username: str = Field(alias="_id")
     sha256_password: Optional[str]
@@ -61,7 +59,6 @@
     authorised_routes: Optional[List[str]]
 
 
->>>>>>> 62a33432
 class RecordsQueryParams:
     filter_: dict
     skip: int
