--- conflicted
+++ resolved
@@ -257,15 +257,6 @@
 class UserSessionListModel(UserSessionModel):
     # Make fields optional that aren't needed in the session list and exclude them from
     # displaying on output
-<<<<<<< HEAD
-    username: Optional[str] = Field(None, exclude=True)
-    session: Optional[Dict[str, Any]] = Field(None, exclude=True)
-
-
-class Function(BaseModel):
-    name: constr(strip_whitespace=True, min_length=1)
-    expression: constr(strip_whitespace=True, min_length=1)
-=======
     username: Optional[str] = default_exclude_field
     session: Optional[Dict[str, Any]] = default_exclude_field
 
@@ -274,4 +265,8 @@
     id_: Id = default_id
     name: str
     filter: str  # noqa: A003
->>>>>>> 5afb6c28
+
+
+class Function(BaseModel):
+    name: constr(strip_whitespace=True, min_length=1)
+    expression: constr(strip_whitespace=True, min_length=1)