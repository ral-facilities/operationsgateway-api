from datetime import datetime
import json
from typing import Any, Callable, ClassVar, Dict, List, Literal, Optional, Union

from bson.objectid import ObjectId
import numpy as np
from pydantic import BaseModel, ConfigDict, Field, field_validator, model_validator
from pydantic_core import core_schema
from typing_extensions import Annotated

from operationsgateway_api.src.exceptions import ChannelManifestError, ModelError


class PyObjectId(ObjectId):
    @classmethod
    def __get_pydantic_core_schema__(
        cls,
        _source_type: Any,
        _handler: Callable[[Any], core_schema.CoreSchema],
    ) -> core_schema.CoreSchema:
        def validate_from_str(input_value: str) -> ObjectId:
            return ObjectId(input_value)

        return core_schema.union_schema(
            [
                # check if it's an instance first before doing any further work
                core_schema.is_instance_schema(ObjectId),
                core_schema.no_info_plain_validator_function(validate_from_str),
            ],
            serialization=core_schema.to_string_ser_schema(),
        )


class ImageModel(BaseModel):
    path: str
    data: np.ndarray
    model_config = ConfigDict(arbitrary_types_allowed=True)


class WaveformModel(BaseModel):
    id_: str = Field(alias="_id")
    x: List[float]
    y: List[float]

    class Config:
        arbitrary_types_allowed = True

    @field_validator("x", "y", mode="before")
    def encode_values(cls, value):  # noqa: N805
        if isinstance(value, np.ndarray):
<<<<<<< HEAD
            return json.dumps(list(value))
=======
            return list(value)
>>>>>>> 8572af04
        else:
            return value


class ImageChannelMetadataModel(BaseModel):
    channel_dtype: str
    exposure_time_s: Optional[float] = None
    gain: Optional[float] = None
    x_pixel_size: Optional[float] = None
    x_pixel_units: Optional[str] = None
    y_pixel_size: Optional[float] = None
    y_pixel_units: Optional[str] = None


class ImageChannelModel(BaseModel):
    metadata: ImageChannelMetadataModel
    image_path: str
    thumbnail: Optional[str] = None


class ScalarChannelMetadataModel(BaseModel):
    channel_dtype: str
    units: Optional[str] = None


class ScalarChannelModel(BaseModel):
    metadata: ScalarChannelMetadataModel
    data: Union[int, float, str]


class WaveformChannelMetadataModel(BaseModel):
    channel_dtype: str
    x_units: Optional[str] = None
    y_units: Optional[str] = None


class WaveformChannelModel(BaseModel):
    metadata: WaveformChannelMetadataModel
    thumbnail: Optional[str] = None
    waveform_id: str


class RecordMetadataModel(BaseModel):
    epac_ops_data_version: str
    shotnum: Optional[int] = None
    timestamp: datetime


class RecordModel(BaseModel):
    id_: str = Field(alias="_id")
    metadata: RecordMetadataModel
    channels: Dict[
        str,
        Union[ImageChannelModel, ScalarChannelModel, WaveformChannelModel],
    ]


class LoginDetailsModel(BaseModel):
    username: str
    password: str


class AccessTokenModel(BaseModel):
    token: str


class UserModel(BaseModel):
    username: str = Field(alias="_id")
    sha256_password: Optional[str] = None
    auth_type: str
    authorised_routes: Optional[List[str]] = None


class UpdateUserModel(BaseModel):
    username: str = Field(alias="_id")
    updated_password: Optional[str] = None
    add_authorised_routes: Optional[List[str]] = None
    remove_authorised_routes: Optional[List[str]] = None


class ChannelModel(BaseModel):
    # Field names where modifications to the data cannot be made
    protected_fields: ClassVar[List[str]] = ["type_", "units"]

    name: str
    path: str
    type_: Optional[Literal["scalar", "image", "waveform"]] = Field(None, alias="type")

    # Should the value be displayed as it is stored or be shown in x10^n format
    notation: Optional[Literal["scientific", "normal"]] = None
    # Number of significant figures used to display the value
    precision: Optional[int] = None
    units: Optional[str] = None
    historical: Optional[bool] = None

    x_units: Optional[str] = None
    y_units: Optional[str] = None

    @model_validator(mode="before")
    @classmethod
    def set_default_type(cls, values):
        values.setdefault("type", "scalar")
        return values

    @field_validator("x_units", "y_units")
    def check_waveform_channel(cls, v, values):  # noqa: N805
        if not values.data["type_"] == "waveform":
            raise ChannelManifestError(
                "Only waveform channels should contain waveform channel metadata."
                f" Invalid channel is called: {values.data['name']}",
            )
        else:
            return v


class ChannelManifestModel(BaseModel):
    id_: str = Field(alias="_id")
    channels: Dict[str, ChannelModel]


class ChannelSummaryModel(BaseModel):
    first_date: datetime
    most_recent_date: datetime
    recent_sample: List[Dict[datetime, Union[int, float, str]]]


class ExperimentModel(BaseModel):
    id_: Optional[Annotated[ObjectId, PyObjectId]] = Field(None, alias="_id")
    experiment_id: str
    part: int
    start_date: datetime
    end_date: datetime
    model_config = ConfigDict(arbitrary_types_allowed=True)


class ExperimentPartMappingModel(BaseModel):
    experiment_id: int
    parts: List[int]
    instrument_name: str


class ShotnumConverterRange(BaseModel):
    opposite_range_fields: ClassVar[Dict[str, str]] = {"from": "min_", "to": "max_"}

    min_: Union[int, datetime] = Field(alias="min")
    max_: Union[int, datetime] = Field(alias="max")

    @field_validator("max_")
    def validate_min_max(
        cls,  # noqa: N805
        value,
        values,
    ) -> Union[int, datetime]:
        if value < values.data["min_"]:
            raise ModelError("max cannot be less than min value")
        else:
            return value


class DateConverterRange(BaseModel):
    opposite_range_fields: ClassVar[Dict[str, str]] = {"min": "from_", "max": "to"}

    from_: Union[int, datetime] = Field(alias="from")
    to: Union[int, datetime]

    @field_validator("to")
    def validate_min_max(
        cls,  # noqa: N805
        value,
        values,
    ) -> Union[int, datetime]:
        if value < values.data["from_"]:
            raise ModelError("to cannot be less than from value")
        else:
            return value


class UserSessionModel(BaseModel):
    id_: Optional[Annotated[ObjectId, PyObjectId]] = Field(None, alias="_id")
    username: str
    name: str
    summary: str
    timestamp: datetime
    auto_saved: bool
    session: Dict[str, Any]
    model_config = ConfigDict(arbitrary_types_allowed=True)


class UserSessionListModel(UserSessionModel):
    # Make fields optional that aren't needed in the session list and exclude them from
    # displaying on output
    username: Optional[str] = Field(None, exclude=True)
    session: Optional[Dict[str, Any]] = Field(None, exclude=True)<|MERGE_RESOLUTION|>--- conflicted
+++ resolved
@@ -48,11 +48,7 @@
     @field_validator("x", "y", mode="before")
     def encode_values(cls, value):  # noqa: N805
         if isinstance(value, np.ndarray):
-<<<<<<< HEAD
-            return json.dumps(list(value))
-=======
             return list(value)
->>>>>>> 8572af04
         else:
             return value
 
