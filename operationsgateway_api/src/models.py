from datetime import datetime
from typing import Any, Callable, ClassVar, Dict, List, Literal, Optional, Union

from bson.objectid import ObjectId
import numpy as np
from pydantic import BaseModel, ConfigDict, Field, field_validator, model_validator
from pydantic_core import core_schema
from typing_extensions import Annotated

from operationsgateway_api.src.exceptions import ChannelManifestError, ModelError


class PyObjectId(ObjectId):
    @classmethod
    def __get_pydantic_core_schema__(
        cls,
        _source_type: Any,
        _handler: Callable[[Any], core_schema.CoreSchema],
    ) -> core_schema.CoreSchema:
        def validate_from_str(input_value: str) -> ObjectId:
            return ObjectId(input_value)

        return core_schema.union_schema(
            [
                # check if it's an instance first before doing any further work
                core_schema.is_instance_schema(ObjectId),
                core_schema.no_info_plain_validator_function(validate_from_str),
            ],
            serialization=core_schema.to_string_ser_schema(),
        )


Id = Optional[Annotated[ObjectId, PyObjectId]]
default_id = Field(None, alias="_id")
default_exclude_field = Field(None, exclude=True)


class ImageModel(BaseModel):
    path: Optional[Union[str, Any]]
    data: Optional[Union[np.ndarray, Any]]
    model_config = ConfigDict(arbitrary_types_allowed=True)


class WaveformModel(BaseModel):
<<<<<<< HEAD
    # Path is optional as we need it when ingesting waveforms (so we know where to
    # store it) but don't want to display it when a user is retrieving a waveform.
    # Setting `exclude=True` inside `Field()` ensure it's not displayed when returned as
    # a response
    path: Optional[str] = default_exclude_field
    x: List[float]
    y: List[float]
=======
    # Path is optional as we need it when ingesting waveforms (so we know where to store
    # it) but don't want to display it when a user is retrieving a waveform. Setting
    # `exclude=True` inside `Field()` ensures it's not displayed when returned as a
    # response
    path: Optional[str] = Field(None, exclude=True)
    x: Optional[Union[List[float], Any]]
    y: Optional[Union[List[float], Any]]
>>>>>>> c73189b3

    class Config:
        arbitrary_types_allowed = True

    @field_validator("x", "y", mode="before")
    def encode_values(cls, value):  # noqa: N805
        if isinstance(value, np.ndarray):
            return list(value)
        else:
            return value


class ImageChannelMetadataModel(BaseModel):
    channel_dtype: Optional[Union[str, Any]]
    exposure_time_s: Optional[Union[float, Any]] = None
    gain: Optional[Union[float, Any]] = None
    x_pixel_size: Optional[Union[float, Any]] = None
    x_pixel_units: Optional[Union[str, Any]] = None
    y_pixel_size: Optional[Union[float, Any]] = None
    y_pixel_units: Optional[Union[str, Any]] = None


class ImageChannelModel(BaseModel):
    metadata: ImageChannelMetadataModel
    image_path: Optional[Union[str, Any]]
    thumbnail: Optional[Union[bytes, Any]] = None


class ScalarChannelMetadataModel(BaseModel):
    channel_dtype: Optional[Union[str, Any]]
    units: Optional[Union[str, Any]] = None


class ScalarChannelModel(BaseModel):
    metadata: ScalarChannelMetadataModel
    data: Optional[Union[int, float, str]]


class WaveformChannelMetadataModel(BaseModel):
    channel_dtype: Optional[Union[str, Any]]
    x_units: Optional[Union[str, Any]] = None
    y_units: Optional[Union[str, Any]] = None


class WaveformChannelModel(BaseModel):
    metadata: WaveformChannelMetadataModel
    thumbnail: Optional[Union[bytes, Any]] = None
    waveform_path: Optional[Union[str, Any]]


class RecordMetadataModel(BaseModel):
    epac_ops_data_version: Optional[Any] = None
    shotnum: Optional[int] = None
    timestamp: Optional[Any] = None
    active_area: Optional[Any] = None
    active_experiment: Optional[Any] = None


class RecordModel(BaseModel):
    id_: str = Field(alias="_id")
    metadata: RecordMetadataModel
    channels: Dict[
        str,
        Union[ImageChannelModel, ScalarChannelModel, WaveformChannelModel],
    ]


class LoginDetailsModel(BaseModel):
    username: str
    password: str


class AccessTokenModel(BaseModel):
    token: str


class UserModel(BaseModel):
    username: str = Field(alias="_id")
    sha256_password: Optional[str] = None
    auth_type: str
    authorised_routes: Optional[List[str]] = None


class UpdateUserModel(BaseModel):
    username: str = Field(alias="_id")
    updated_password: Optional[str] = None
    add_authorised_routes: Optional[List[str]] = None
    remove_authorised_routes: Optional[List[str]] = None


class ChannelModel(BaseModel):
    # Field names where modifications to the data cannot be made
    protected_fields: ClassVar[List[str]] = ["type_", "units"]

    name: str
    path: str
    type_: Optional[Literal["scalar", "image", "waveform"]] = Field(None, alias="type")

    # Should the value be displayed as it is stored or be shown in x10^n format
    notation: Optional[Literal["scientific", "normal"]] = None
    # Number of significant figures used to display the value
    precision: Optional[int] = None
    units: Optional[str] = None
    historical: Optional[bool] = None

    x_units: Optional[str] = None
    y_units: Optional[str] = None

    @model_validator(mode="before")
    @classmethod
    def set_default_type(cls, values):
        values.setdefault("type", "scalar")
        return values

    @field_validator("x_units", "y_units")
    def check_waveform_channel(cls, v, values):  # noqa: N805
        if not values.data["type_"] == "waveform":
            raise ChannelManifestError(
                "Only waveform channels should contain waveform channel metadata."
                f" Invalid channel is called: {values.data['name']}",
            )
        else:
            return v


class ChannelManifestModel(BaseModel):
    id_: str = Field(alias="_id")
    channels: Dict[str, ChannelModel]


class ChannelSummaryModel(BaseModel):
    first_date: datetime
    most_recent_date: datetime
    recent_sample: List[Dict[datetime, Union[int, float, str]]]


class ExperimentModel(BaseModel):
    id_: Id = default_id
    experiment_id: str
    part: int
    start_date: datetime
    end_date: datetime
    model_config = ConfigDict(arbitrary_types_allowed=True)


class ExperimentPartMappingModel(BaseModel):
    experiment_id: int
    parts: List[int]
    instrument_name: str


class ShotnumConverterRange(BaseModel):
    opposite_range_fields: ClassVar[Dict[str, str]] = {"from": "min_", "to": "max_"}

    min_: Union[int, datetime] = Field(alias="min")
    max_: Union[int, datetime] = Field(alias="max")

    @field_validator("max_")
    def validate_min_max(
        cls,  # noqa: N805
        value,
        values,
    ) -> Union[int, datetime]:
        if value < values.data["min_"]:
            raise ModelError("max cannot be less than min value")
        else:
            return value


class DateConverterRange(BaseModel):
    opposite_range_fields: ClassVar[Dict[str, str]] = {"min": "from_", "max": "to"}

    from_: Union[int, datetime] = Field(alias="from")
    to: Union[int, datetime]

    @field_validator("to")
    def validate_min_max(
        cls,  # noqa: N805
        value,
        values,
    ) -> Union[int, datetime]:
        if value < values.data["from_"]:
            raise ModelError("to cannot be less than from value")
        else:
            return value


class UserSessionModel(BaseModel):
    id_: Id = default_id
    username: str
    name: str
    summary: str
    timestamp: datetime
    auto_saved: bool
    session: Dict[str, Any]
    model_config = ConfigDict(arbitrary_types_allowed=True)


class UserSessionListModel(UserSessionModel):
    # Make fields optional that aren't needed in the session list and exclude them from
    # displaying on output
    username: Optional[str] = default_exclude_field
    session: Optional[Dict[str, Any]] = default_exclude_field


class FavouriteFilterModel(BaseModel):
    id_: Id = default_id
    name: str
    filter: str  # noqa: A003<|MERGE_RESOLUTION|>--- conflicted
+++ resolved
@@ -42,23 +42,13 @@
 
 
 class WaveformModel(BaseModel):
-<<<<<<< HEAD
-    # Path is optional as we need it when ingesting waveforms (so we know where to
-    # store it) but don't want to display it when a user is retrieving a waveform.
-    # Setting `exclude=True` inside `Field()` ensure it's not displayed when returned as
-    # a response
-    path: Optional[str] = default_exclude_field
-    x: List[float]
-    y: List[float]
-=======
     # Path is optional as we need it when ingesting waveforms (so we know where to store
     # it) but don't want to display it when a user is retrieving a waveform. Setting
     # `exclude=True` inside `Field()` ensures it's not displayed when returned as a
     # response
-    path: Optional[str] = Field(None, exclude=True)
+    path: Optional[str] = default_exclude_field
     x: Optional[Union[List[float], Any]]
     y: Optional[Union[List[float], Any]]
->>>>>>> c73189b3
 
     class Config:
         arbitrary_types_allowed = True
