from datetime import datetime
from typing import Dict, Optional, Union

import numpy as np
from pydantic import BaseModel, Field, validator


class Image(BaseModel):
    path: str
    data: np.ndarray

    class Config:
        arbitrary_types_allowed = True


class Waveform(BaseModel):
    id_: str = Field(alias="_id")
    x: str
    y: str

    @validator("x", "y", pre=True, always=True)
    def encode_values(cls, value):  # noqa: B902, N805
        if isinstance(value, np.ndarray):
            return str(list(value))
        else:
            # Typically will be a string when putting waveform data into the model from
            # results of a MongoDB query
            return value


class ImageChannelMetadata(BaseModel):
    channel_dtype: str
    exposure_time_s: Optional[float]
    gain: Optional[float]
    x_pixel_size: Optional[float]
    # TODO 1 - UTF8 issue? \u00b5m
    x_pixel_units: Optional[str]
    y_pixel_size: Optional[float]
    y_pixel_units: Optional[str]


class ImageChannel(BaseModel):
    metadata: ImageChannelMetadata
    image_path: str
    thumbnail: Optional[str]


class ScalarChannelMetadata(BaseModel):
    channel_dtype: str
    units: Optional[str]


class ScalarChannel(BaseModel):
    metadata: ScalarChannelMetadata
    data: Union[float, int, str]


<<<<<<< HEAD
class WaveformChannelMetadata(BaseModel):
    channel_dtype: str
    x_units: Optional[str]
    y_units: Optional[str]


class WaveformChannel(BaseModel):
    metadata: WaveformChannelMetadata
    thumbnail: Optional[str]
    waveform_id: str


class RecordMetadata(BaseModel):
    epac_ops_data_version: str
    shotnum: Optional[int]
    timestamp: datetime


class Record(BaseModel):
    id_: str = Field(alias="_id")
    metadata: RecordMetadata
    channels: Dict[str, Union[ImageChannel, ScalarChannel, WaveformChannel]]
=======
class LoginDetails(BaseModel):
    username: str
    password: str


class AccessToken(BaseModel):
    token: str


class RecordsQueryParams:
    filter_: dict
    skip: int
    limit: int
    order: Optional[List[str]]
    projection: Optional[List[str]]
>>>>>>> 68484bb8
<|MERGE_RESOLUTION|>--- conflicted
+++ resolved
@@ -55,7 +55,6 @@
     data: Union[float, int, str]
 
 
-<<<<<<< HEAD
 class WaveformChannelMetadata(BaseModel):
     channel_dtype: str
     x_units: Optional[str]
@@ -78,20 +77,12 @@
     id_: str = Field(alias="_id")
     metadata: RecordMetadata
     channels: Dict[str, Union[ImageChannel, ScalarChannel, WaveformChannel]]
-=======
+
+
 class LoginDetails(BaseModel):
     username: str
     password: str
 
 
 class AccessToken(BaseModel):
-    token: str
-
-
-class RecordsQueryParams:
-    filter_: dict
-    skip: int
-    limit: int
-    order: Optional[List[str]]
-    projection: Optional[List[str]]
->>>>>>> 68484bb8
+    token: str