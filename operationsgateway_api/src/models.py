--- conflicted
+++ resolved
@@ -7,11 +7,7 @@
 from pydantic import (
     BaseModel,
     ConfigDict,
-<<<<<<< HEAD
-=======
-    constr,
     EmailStr,
->>>>>>> d42b8bbb
     Field,
     field_validator,
     model_validator,
