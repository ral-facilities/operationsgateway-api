from datetime import datetime
from enum import StrEnum
from typing import Any, Callable, ClassVar, Dict, List, Literal, Optional, Union

from bson.objectid import ObjectId
import numpy as np
from pydantic import (
    BaseModel,
    ConfigDict,
    constr,
    Field,
    field_validator,
    model_validator,
)
from pydantic_core import core_schema
from typing_extensions import Annotated

from operationsgateway_api.src.exceptions import ChannelManifestError, ModelError


class PyObjectId(ObjectId):
    @classmethod
    def __get_pydantic_core_schema__(
        cls,
        _source_type: Any,
        _handler: Callable[[Any], core_schema.CoreSchema],
    ) -> core_schema.CoreSchema:
        def validate_from_str(input_value: str) -> ObjectId:
            return ObjectId(input_value)

        return core_schema.union_schema(
            [
                # check if it's an instance first before doing any further work
                core_schema.is_instance_schema(ObjectId),
                core_schema.no_info_plain_validator_function(validate_from_str),
            ],
            serialization=core_schema.to_string_ser_schema(),
        )


Id = Optional[Annotated[ObjectId, PyObjectId]]
default_id = Field(None, alias="_id")
default_exclude_field = Field(None, exclude=True)


class ChannelDtype(StrEnum):
    IMAGE = "image"
    WAVEFORM = "waveform"
    SCALAR = "scalar"


class ImageModel(BaseModel):
    path: Optional[Union[str, Any]]
    data: Optional[Union[np.ndarray, Any]]
    bit_depth: Optional[Union[int, Any]] = None
    model_config = ConfigDict(arbitrary_types_allowed=True)


class WaveformModel(BaseModel):
    # Path is optional as we need it when ingesting waveforms (so we know where to store
    # it) but don't want to display it when a user is retrieving a waveform. Setting
    # `exclude=True` inside `Field()` ensures it's not displayed when returned as a
    # response
    path: Optional[str] = default_exclude_field
    x: Optional[Union[List[float], Any]]
    y: Optional[Union[List[float], Any]]
    model_config = ConfigDict(arbitrary_types_allowed=True)

    @field_validator("x", "y", mode="before")
    def encode_values(cls, value):  # noqa: N805
        if isinstance(value, np.ndarray):
            return list(value)
        else:
            return value


class RawFileModel(BaseModel):
    path: str | Any | None
    data: bytes | Any | None


class ImageChannelMetadataModel(BaseModel):
    channel_dtype: Literal[ChannelDtype.IMAGE] | Any | None = ChannelDtype.IMAGE
    exposure_time_s: Optional[Union[float, Any]] = None
    gain: Optional[Union[float, Any]] = None
    x_pixel_size: Optional[Union[float, Any]] = None
    x_pixel_units: Optional[Union[str, Any]] = None
    y_pixel_size: Optional[Union[float, Any]] = None
    y_pixel_units: Optional[Union[str, Any]] = None
    bit_depth: Optional[Union[int, Any]] = None

    @field_validator("bit_depth")
    @classmethod
    def validate_bit_depth(cls, bit_depth: "int | Any | None") -> "int | Any | None":
        """
        Ensure that we do not attempt to persist a np.integer by the use of Any.
        While the value from the hdf5 file will (at time of writing) be this type, it
        cannot be sent to Mongo in the model_dump as it is not a valid JSON type.

        Oddly, this only needs to be done for integers - floats behave as expected, and
        Pydantic casts np.floating to float upon __init__.

        Args:
            bit_depth (int | Any | None): Value for bit depth, possible a np.integer

        Returns:
            int | Any | None: Value for bit depth, definitely not a np.integer
        """
        if isinstance(bit_depth, np.integer):
            return int(bit_depth)
        else:
            return bit_depth


class ImageChannelModel(BaseModel):
    metadata: ImageChannelMetadataModel
    image_path: Optional[Union[str, Any]]
    thumbnail: Optional[Union[bytes, Any]] = None


class ScalarChannelMetadataModel(BaseModel):
    channel_dtype: Literal[ChannelDtype.SCALAR] | Any | None = ChannelDtype.SCALAR
    units: Optional[Union[str, Any]] = None


class ScalarChannelModel(BaseModel):
    metadata: ScalarChannelMetadataModel
    data: Optional[Union[int, float, str]]


class WaveformChannelMetadataModel(BaseModel):
    channel_dtype: Literal[ChannelDtype.WAVEFORM] | Any | None = ChannelDtype.WAVEFORM
    x_units: Optional[Union[str, Any]] = None
    y_units: Optional[Union[str, Any]] = None


class WaveformChannelModel(BaseModel):
    metadata: WaveformChannelMetadataModel
    thumbnail: Optional[Union[bytes, Any]] = None
    waveform_path: Optional[Union[str, Any]]


class RawFileChannelMetadataModel(BaseModel):
    channel_dtype: Literal["raw_file"] | Any | None = "raw_file"
    original_filename: str | Any | None = None


class RawFileChannelModel(BaseModel):
    metadata: RawFileChannelMetadataModel
    file_path: str | Any | None = None


class RecordMetadataModel(BaseModel):
    epac_ops_data_version: Optional[Any] = None
    shotnum: Optional[int] = None
    timestamp: Optional[Any] = None
    active_area: Optional[Any] = None
    active_experiment: Optional[Any] = None


class RecordModel(BaseModel):
    id_: str = Field(alias="_id")
    metadata: RecordMetadataModel
<<<<<<< HEAD
    channels: Dict[
        str,
        Union[
            ImageChannelModel,
            ScalarChannelModel,
            WaveformChannelModel,
            RawFileChannelModel,
        ],
    ]
=======
    channels: dict[str, ImageChannelModel | ScalarChannelModel | WaveformChannelModel]


class PartialImageChannelModel(ImageChannelModel):
    metadata: ImageChannelMetadataModel | None = None
    image_path: str | None = None
    thumbnail: bytes | None = None


class PartialScalarChannelModel(ScalarChannelModel):
    metadata: ScalarChannelMetadataModel | None = None
    data: int | float | str | None = None


class PartialWaveformChannelModel(WaveformChannelModel):
    metadata: WaveformChannelMetadataModel | None = None
    thumbnail: bytes | None = None
    waveform_path: str | None = None


PartialChannelModel = (
    PartialImageChannelModel | PartialScalarChannelModel | PartialWaveformChannelModel
)
PartialChannels = dict[str, PartialChannelModel]


class PartialRecordModel(RecordModel):
    metadata: RecordMetadataModel | None = None
    channels: PartialChannels | None = None
>>>>>>> 68d3dd32


class LoginDetailsModel(BaseModel):
    username: str
    password: str


class AccessTokenModel(BaseModel):
    token: str


class UserModel(BaseModel):
    username: str = Field(alias="_id")
    sha256_password: Optional[str] = None
    auth_type: str
    authorised_routes: Optional[List[str]] = None


class UpdateUserModel(BaseModel):
    username: str = Field(alias="_id")
    updated_password: Optional[str] = None
    add_authorised_routes: Optional[List[str]] = None
    remove_authorised_routes: Optional[List[str]] = None


class ChannelModel(BaseModel):
    # Field names where modifications to the data cannot be made
    protected_fields: ClassVar[List[str]] = ["type_", "units"]

    name: str
    path: str
    type_: Literal["scalar", "image", "waveform", "raw_file"] | None = Field(
        None,
        alias="type",
    )

    # Should the value be displayed as it is stored or be shown in x10^n format
    notation: Optional[Literal["scientific", "normal"]] = None
    # Number of significant figures used to display the value
    precision: Optional[int] = None
    units: Optional[str] = None
    historical: Optional[bool] = None

    x_units: Optional[str] = None
    y_units: Optional[str] = None

    @model_validator(mode="before")
    @classmethod
    def set_default_type(cls, values):
        values.setdefault("type", "scalar")
        return values

    @field_validator("x_units", "y_units")
    def check_waveform_channel(cls, v, values):  # noqa: N805
        if not values.data["type_"] == "waveform":
            raise ChannelManifestError(
                "Only waveform channels should contain waveform channel metadata."
                f" Invalid channel is called: {values.data['name']}",
            )
        else:
            return v


class ChannelManifestModel(BaseModel):
    id_: str = Field(alias="_id")
    channels: Dict[str, ChannelModel]


class ChannelSummaryModel(BaseModel):
    first_date: datetime
    most_recent_date: datetime
    recent_sample: List[Dict[datetime, Union[int, float, str]]]


class ExperimentModel(BaseModel):
    id_: Id = default_id
    experiment_id: str
    part: int
    start_date: datetime
    end_date: datetime
    model_config = ConfigDict(arbitrary_types_allowed=True)


class ExperimentPartMappingModel(BaseModel):
    experiment_id: int
    parts: List[int]
    instrument_name: str


class ShotnumConverterRange(BaseModel):
    opposite_range_fields: ClassVar[Dict[str, str]] = {"from": "min_", "to": "max_"}

    min_: Union[int, datetime] = Field(alias="min")
    max_: Union[int, datetime] = Field(alias="max")

    @field_validator("max_")
    def validate_min_max(
        cls,  # noqa: N805
        value,
        values,
    ) -> Union[int, datetime]:
        if value < values.data["min_"]:
            raise ModelError("max cannot be less than min value")
        else:
            return value


class DateConverterRange(BaseModel):
    opposite_range_fields: ClassVar[Dict[str, str]] = {"min": "from_", "max": "to"}

    from_: Union[int, datetime] = Field(alias="from")
    to: Union[int, datetime]

    @field_validator("to")
    def validate_min_max(
        cls,  # noqa: N805
        value,
        values,
    ) -> Union[int, datetime]:
        if value < values.data["from_"]:
            raise ModelError("to cannot be less than from value")
        else:
            return value


class UserSessionModel(BaseModel):
    id_: Id = default_id
    username: str
    name: str
    summary: str
    timestamp: datetime
    auto_saved: bool
    session: Dict[str, Any]
    model_config = ConfigDict(arbitrary_types_allowed=True)


class UserSessionListModel(UserSessionModel):
    # Make fields optional that aren't needed in the session list and exclude them from
    # displaying on output
    username: Optional[str] = default_exclude_field
    session: Optional[Dict[str, Any]] = default_exclude_field


class FavouriteFilterModel(BaseModel):
    id_: Id = default_id
    name: str
    filter: str  # noqa: A003


class Function(BaseModel):
    name: constr(strip_whitespace=True, min_length=1)
    expression: constr(strip_whitespace=True, min_length=1)


class Severity(StrEnum):
    INFO = "info"
    WARNING = "warning"


class MaintenanceModel(BaseModel):
    show: bool
    message: str


class ScheduledMaintenanceModel(MaintenanceModel):
    severity: Severity<|MERGE_RESOLUTION|>--- conflicted
+++ resolved
@@ -161,18 +161,13 @@
 class RecordModel(BaseModel):
     id_: str = Field(alias="_id")
     metadata: RecordMetadataModel
-<<<<<<< HEAD
-    channels: Dict[
+    channels: dict[
         str,
-        Union[
-            ImageChannelModel,
-            ScalarChannelModel,
-            WaveformChannelModel,
-            RawFileChannelModel,
-        ],
+        ImageChannelModel
+        | ScalarChannelModel
+        | WaveformChannelModel
+        | RawFileChannelModel,
     ]
-=======
-    channels: dict[str, ImageChannelModel | ScalarChannelModel | WaveformChannelModel]
 
 
 class PartialImageChannelModel(ImageChannelModel):
@@ -192,8 +187,16 @@
     waveform_path: str | None = None
 
 
+class PartialRawFileChannelModel(RawFileChannelModel):
+    metadata: RawFileChannelMetadataModel | None = None
+    file_path: str | None = None
+
+
 PartialChannelModel = (
-    PartialImageChannelModel | PartialScalarChannelModel | PartialWaveformChannelModel
+    PartialImageChannelModel
+    | PartialScalarChannelModel
+    | PartialWaveformChannelModel
+    | PartialRawFileChannelModel
 )
 PartialChannels = dict[str, PartialChannelModel]
 
@@ -201,7 +204,6 @@
 class PartialRecordModel(RecordModel):
     metadata: RecordMetadataModel | None = None
     channels: PartialChannels | None = None
->>>>>>> 68d3dd32
 
 
 class LoginDetailsModel(BaseModel):
