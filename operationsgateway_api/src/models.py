from datetime import datetime
from typing import ClassVar, Dict, List, Literal, Optional, Union

import numpy as np
from pydantic import BaseModel, Field, root_validator, validator

from operationsgateway_api.src.exceptions import ChannelManifestError, ModelError


class ImageModel(BaseModel):
    path: str
    data: np.ndarray

    class Config:
        arbitrary_types_allowed = True


class WaveformModel(BaseModel):
    id_: str = Field(alias="_id")
    x: str
    y: str

    @validator("x", "y", pre=True, always=True)
    def encode_values(cls, value):
        if isinstance(value, np.ndarray):
            return str(list(value))
        else:
            # Typically will be a string when putting waveform data into the model from
            # results of a MongoDB query
            return value


class ImageChannelMetadataModel(BaseModel):
    channel_dtype: str
    exposure_time_s: Optional[float]
    gain: Optional[float]
    x_pixel_size: Optional[float]
    x_pixel_units: Optional[str]
    y_pixel_size: Optional[float]
    y_pixel_units: Optional[str]


class ImageChannelModel(BaseModel):
    metadata: ImageChannelMetadataModel
    image_path: str
    thumbnail: Optional[str]


class ScalarChannelMetadataModel(BaseModel):
    channel_dtype: str
    units: Optional[str]


class ScalarChannelModel(BaseModel):
    metadata: ScalarChannelMetadataModel
    data: Union[int, float, str]

    class Config:
        smart_union = True


class WaveformChannelMetadataModel(BaseModel):
    channel_dtype: str
    x_units: Optional[str]
    y_units: Optional[str]


class WaveformChannelModel(BaseModel):
    metadata: WaveformChannelMetadataModel
    thumbnail: Optional[str]
    waveform_id: str


class RecordMetadataModel(BaseModel):
    epac_ops_data_version: str
    shotnum: Optional[int]
    timestamp: datetime


class RecordModel(BaseModel):
    id_: str = Field(alias="_id")
    metadata: RecordMetadataModel
    channels: Dict[
        str,
        Union[ImageChannelModel, ScalarChannelModel, WaveformChannelModel],
    ]


class LoginDetailsModel(BaseModel):
    username: str
    password: str


class AccessTokenModel(BaseModel):
    token: str


class UserModel(BaseModel):
    username: str = Field(alias="_id")
    sha256_password: Optional[str]
    auth_type: str
    authorised_routes: Optional[List[str]]


class ChannelModel(BaseModel):
    # Field names where modifications to the data cannot be made
    protected_fields: ClassVar[List[str]] = ["type_", "units"]

    name: str
    path: str
    type_: Optional[Literal["scalar", "image", "waveform"]] = Field(alias="type")

    # Should the value be displayed as it is stored or be shown in x10^n format
    notation: Optional[Literal["scientific", "normal"]]
    # Number of significant figures used to display the value
    precision: Optional[int]
    units: Optional[str]
    historical: Optional[bool]

    x_units: Optional[str]
    y_units: Optional[str]

    @root_validator(pre=True)
    def set_default_type(cls, values):
        values.setdefault("type", "scalar")
        return values

    @validator("x_units", "y_units")
    def check_waveform_channel(cls, v, values):
        if not values["type_"] == "waveform":
            raise ChannelManifestError(
                "Only waveform channels should contain waveform channel metadata."
                f" Invalid channel is called: {values['name']}",
            )
        else:
            return v


class ChannelManifestModel(BaseModel):
    id_: str = Field(alias="_id")
    channels: Dict[str, ChannelModel]


class ChannelSummaryModel(BaseModel):
    first_date: datetime
    most_recent_date: datetime
    recent_sample: List[Dict[datetime, Union[int, float, str]]]

    class Config:
        smart_union = True


<<<<<<< HEAD
class ExperimentModel(BaseModel):
    id_: str = Field(alias="_id")
    experiment_id: str
    part: int
    start_date: datetime
    end_date: datetime
=======
class ShotnumConverterRange(BaseModel):
    opposite_range_fields: ClassVar[Dict[str, str]] = {"from": "min_", "to": "max_"}

    min_: Union[int, datetime] = Field(alias="min")
    max_: Union[int, datetime] = Field(alias="max")

    @validator("max_")
    def validate_min_max(cls, value, values):  # noqa: B902, N805
        if value < values["min_"]:
            raise ModelError("max cannot be less than min value")
        else:
            return value


class DateConverterRange(BaseModel):
    opposite_range_fields: ClassVar[Dict[str, str]] = {"min": "from_", "max": "to"}

    from_: Union[int, datetime] = Field(alias="from")
    to: Union[int, datetime]

    @validator("to")
    def validate_min_max(cls, value, values):  # noqa: B902, N805
        if value < values["from_"]:
            raise ModelError("to cannot be less than from value")
        else:
            return value
>>>>>>> f8a7288e
<|MERGE_RESOLUTION|>--- conflicted
+++ resolved
@@ -150,14 +150,14 @@
         smart_union = True
 
 
-<<<<<<< HEAD
 class ExperimentModel(BaseModel):
     id_: str = Field(alias="_id")
     experiment_id: str
     part: int
     start_date: datetime
     end_date: datetime
-=======
+
+
 class ShotnumConverterRange(BaseModel):
     opposite_range_fields: ClassVar[Dict[str, str]] = {"from": "min_", "to": "max_"}
 
@@ -183,5 +183,4 @@
         if value < values["from_"]:
             raise ModelError("to cannot be less than from value")
         else:
-            return value
->>>>>>> f8a7288e
+            return value