from datetime import datetime
from enum import StrEnum
from typing import Any, Callable, ClassVar, Dict, List, Literal, Optional, Union

from bson.objectid import ObjectId
import numpy as np
from pydantic import (
    BaseModel,
    ConfigDict,
    constr,
    Field,
    field_validator,
    model_validator,
)
from pydantic_core import core_schema
from typing_extensions import Annotated

from operationsgateway_api.src.exceptions import ChannelManifestError, ModelError


class PyObjectId(ObjectId):
    @classmethod
    def __get_pydantic_core_schema__(
        cls,
        _source_type: Any,
        _handler: Callable[[Any], core_schema.CoreSchema],
    ) -> core_schema.CoreSchema:
        def validate_from_str(input_value: str) -> ObjectId:
            return ObjectId(input_value)

        return core_schema.union_schema(
            [
                # check if it's an instance first before doing any further work
                core_schema.is_instance_schema(ObjectId),
                core_schema.no_info_plain_validator_function(validate_from_str),
            ],
            serialization=core_schema.to_string_ser_schema(),
        )


Id = Optional[Annotated[ObjectId, PyObjectId]]
default_id = Field(None, alias="_id")
default_exclude_field = Field(None, exclude=True)


class ChannelDtype(StrEnum):
    IMAGE = "image"
    WAVEFORM = "waveform"
    SCALAR = "scalar"


class ImageModel(BaseModel):
    path: Optional[Union[str, Any]]
    data: Optional[Union[np.ndarray, Any]]
    bit_depth: Optional[Union[int, Any]] = None
    model_config = ConfigDict(arbitrary_types_allowed=True)


class WaveformModel(BaseModel):
    # Path is optional as we need it when ingesting waveforms (so we know where to store
    # it) but don't want to display it when a user is retrieving a waveform. Setting
    # `exclude=True` inside `Field()` ensures it's not displayed when returned as a
    # response
    path: Optional[str] = default_exclude_field
    x: Optional[Union[List[float], Any]]
    y: Optional[Union[List[float], Any]]
    model_config = ConfigDict(arbitrary_types_allowed=True)

    @field_validator("x", "y", mode="before")
    def encode_values(cls, value):  # noqa: N805
        if isinstance(value, np.ndarray):
            return list(value)
        else:
            return value


class VectorModel(BaseModel):
    path: str | Any | None
    data: list[float] | Any | None


class ImageChannelMetadataModel(BaseModel):
    channel_dtype: Literal[ChannelDtype.IMAGE] | Any | None = ChannelDtype.IMAGE
    exposure_time_s: Optional[Union[float, Any]] = None
    gain: Optional[Union[float, Any]] = None
    x_pixel_size: Optional[Union[float, Any]] = None
    x_pixel_units: Optional[Union[str, Any]] = None
    y_pixel_size: Optional[Union[float, Any]] = None
    y_pixel_units: Optional[Union[str, Any]] = None
    bit_depth: Optional[Union[int, Any]] = None

    @field_validator("bit_depth")
    @classmethod
    def validate_bit_depth(cls, bit_depth: "int | Any | None") -> "int | Any | None":
        """
        Ensure that we do not attempt to persist a np.integer by the use of Any.
        While the value from the hdf5 file will (at time of writing) be this type, it
        cannot be sent to Mongo in the model_dump as it is not a valid JSON type.

        Oddly, this only needs to be done for integers - floats behave as expected, and
        Pydantic casts np.floating to float upon __init__.

        Args:
            bit_depth (int | Any | None): Value for bit depth, possible a np.integer

        Returns:
            int | Any | None: Value for bit depth, definitely not a np.integer
        """
        if isinstance(bit_depth, np.integer):
            return int(bit_depth)
        else:
            return bit_depth


class ImageChannelModel(BaseModel):
    metadata: ImageChannelMetadataModel
    image_path: Optional[Union[str, Any]]
    thumbnail: Optional[Union[bytes, Any]] = None


class ScalarChannelMetadataModel(BaseModel):
    channel_dtype: Literal[ChannelDtype.SCALAR] | Any | None = ChannelDtype.SCALAR
    units: Optional[Union[str, Any]] = None


class ScalarChannelModel(BaseModel):
    metadata: ScalarChannelMetadataModel
    data: Optional[Union[int, float, str]]


class WaveformChannelMetadataModel(BaseModel):
    channel_dtype: Literal[ChannelDtype.WAVEFORM] | Any | None = ChannelDtype.WAVEFORM
    x_units: Optional[Union[str, Any]] = None
    y_units: Optional[Union[str, Any]] = None


class WaveformChannelModel(BaseModel):
    metadata: WaveformChannelMetadataModel
    thumbnail: Optional[Union[bytes, Any]] = None
    waveform_path: Optional[Union[str, Any]]


class VectorChannelMetadataModel(BaseModel):
    channel_dtype: Literal["vector"] | Any | None = "vector"
    units: str | Any | None = None
    labels: list[str] | Any | None = None


class VectorChannelModel(BaseModel):
    metadata: VectorChannelMetadataModel
    thumbnail: bytes | Any | None = None
    vector_path: str | Any | None = None


class RecordMetadataModel(BaseModel):
    epac_ops_data_version: Optional[Any] = None
    shotnum: Optional[int] = None
    timestamp: Optional[Any] = None
    active_area: Optional[Any] = None
    active_experiment: Optional[Any] = None


class RecordModel(BaseModel):
    id_: str = Field(alias="_id")
    metadata: RecordMetadataModel
<<<<<<< HEAD
    channels: Dict[
        str,
        Union[
            ImageChannelModel,
            ScalarChannelModel,
            WaveformChannelModel,
            VectorChannelModel,
        ],
    ]
=======
    channels: dict[str, ImageChannelModel | ScalarChannelModel | WaveformChannelModel]


class PartialImageChannelModel(ImageChannelModel):
    metadata: ImageChannelMetadataModel | None = None
    image_path: str | None = None
    thumbnail: bytes | None = None


class PartialScalarChannelModel(ScalarChannelModel):
    metadata: ScalarChannelMetadataModel | None = None
    data: int | float | str | None = None


class PartialWaveformChannelModel(WaveformChannelModel):
    metadata: WaveformChannelMetadataModel | None = None
    thumbnail: bytes | None = None
    waveform_path: str | None = None


PartialChannelModel = (
    PartialImageChannelModel | PartialScalarChannelModel | PartialWaveformChannelModel
)
PartialChannels = dict[str, PartialChannelModel]


class PartialRecordModel(RecordModel):
    metadata: RecordMetadataModel | None = None
    channels: PartialChannels | None = None
>>>>>>> 68d3dd32


class LoginDetailsModel(BaseModel):
    username: str
    password: str


class AccessTokenModel(BaseModel):
    token: str


class UserModel(BaseModel):
    username: str = Field(alias="_id")
    sha256_password: Optional[str] = None
    auth_type: str
    authorised_routes: Optional[List[str]] = None


class UpdateUserModel(BaseModel):
    username: str = Field(alias="_id")
    updated_password: Optional[str] = None
    add_authorised_routes: Optional[List[str]] = None
    remove_authorised_routes: Optional[List[str]] = None


class ChannelModel(BaseModel):
    # Field names where modifications to the data cannot be made
    protected_fields: ClassVar[List[str]] = ["type_", "units"]

    name: str
    path: str
    type_: Literal["scalar", "image", "waveform", "raw_file"] | None = Field(
        None,
        alias="type",
    )

    # Should the value be displayed as it is stored or be shown in x10^n format
    notation: Optional[Literal["scientific", "normal"]] = None
    # Number of significant figures used to display the value
    precision: Optional[int] = None
    units: Optional[str] = None
    historical: Optional[bool] = None

    x_units: Optional[str] = None
    y_units: Optional[str] = None

    @model_validator(mode="before")
    @classmethod
    def set_default_type(cls, values):
        values.setdefault("type", "scalar")
        return values

    @field_validator("x_units", "y_units")
    def check_waveform_channel(cls, v, values):  # noqa: N805
        if not values.data["type_"] == "waveform":
            raise ChannelManifestError(
                "Only waveform channels should contain waveform channel metadata."
                f" Invalid channel is called: {values.data['name']}",
            )
        else:
            return v


class ChannelManifestModel(BaseModel):
    id_: str = Field(alias="_id")
    channels: Dict[str, ChannelModel]


class ChannelSummaryModel(BaseModel):
    first_date: datetime
    most_recent_date: datetime
    recent_sample: List[Dict[datetime, Union[int, float, str]]]


class ExperimentModel(BaseModel):
    id_: Id = default_id
    experiment_id: str
    part: int
    start_date: datetime
    end_date: datetime
    model_config = ConfigDict(arbitrary_types_allowed=True)


class ExperimentPartMappingModel(BaseModel):
    experiment_id: int
    parts: List[int]
    instrument_name: str


class ShotnumConverterRange(BaseModel):
    opposite_range_fields: ClassVar[Dict[str, str]] = {"from": "min_", "to": "max_"}

    min_: Union[int, datetime] = Field(alias="min")
    max_: Union[int, datetime] = Field(alias="max")

    @field_validator("max_")
    def validate_min_max(
        cls,  # noqa: N805
        value,
        values,
    ) -> Union[int, datetime]:
        if value < values.data["min_"]:
            raise ModelError("max cannot be less than min value")
        else:
            return value


class DateConverterRange(BaseModel):
    opposite_range_fields: ClassVar[Dict[str, str]] = {"min": "from_", "max": "to"}

    from_: Union[int, datetime] = Field(alias="from")
    to: Union[int, datetime]

    @field_validator("to")
    def validate_min_max(
        cls,  # noqa: N805
        value,
        values,
    ) -> Union[int, datetime]:
        if value < values.data["from_"]:
            raise ModelError("to cannot be less than from value")
        else:
            return value


class UserSessionModel(BaseModel):
    id_: Id = default_id
    username: str
    name: str
    summary: str
    timestamp: datetime
    auto_saved: bool
    session: Dict[str, Any]
    model_config = ConfigDict(arbitrary_types_allowed=True)


class UserSessionListModel(UserSessionModel):
    # Make fields optional that aren't needed in the session list and exclude them from
    # displaying on output
    username: Optional[str] = default_exclude_field
    session: Optional[Dict[str, Any]] = default_exclude_field


class FavouriteFilterModel(BaseModel):
    id_: Id = default_id
    name: str
    filter: str  # noqa: A003


class Function(BaseModel):
    name: constr(strip_whitespace=True, min_length=1)
    expression: constr(strip_whitespace=True, min_length=1)


class Severity(StrEnum):
    INFO = "info"
    WARNING = "warning"


class MaintenanceModel(BaseModel):
    show: bool
    message: str


class ScheduledMaintenanceModel(MaintenanceModel):
    severity: Severity<|MERGE_RESOLUTION|>--- conflicted
+++ resolved
@@ -163,18 +163,13 @@
 class RecordModel(BaseModel):
     id_: str = Field(alias="_id")
     metadata: RecordMetadataModel
-<<<<<<< HEAD
-    channels: Dict[
+    channels: dict[
         str,
-        Union[
-            ImageChannelModel,
-            ScalarChannelModel,
-            WaveformChannelModel,
-            VectorChannelModel,
-        ],
+        ImageChannelModel
+        | ScalarChannelModel
+        | WaveformChannelModel
+        | VectorChannelModel,
     ]
-=======
-    channels: dict[str, ImageChannelModel | ScalarChannelModel | WaveformChannelModel]
 
 
 class PartialImageChannelModel(ImageChannelModel):
@@ -203,7 +198,6 @@
 class PartialRecordModel(RecordModel):
     metadata: RecordMetadataModel | None = None
     channels: PartialChannels | None = None
->>>>>>> 68d3dd32
 
 
 class LoginDetailsModel(BaseModel):
