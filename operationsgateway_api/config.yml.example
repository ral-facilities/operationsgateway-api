# app section is optional for dev/production instances where these values are configured
# using the systemd unit file
app:
  host: 127.0.0.1
  port: 8000
  # API will auto-reload when changes on code files are detected
  reload: true
images:
  # Thumbnail sizes should only ever be two element lists, of a x, y resolution
  image_thumbnail_size: [50, 50]
  waveform_thumbnail_size: [100, 100]
  # Colour maps for Matplotlib can be used
  default_colour_map: viridis
  colourbar_height_pixels: 16
<<<<<<< HEAD
  echo_url: https://s3.echo.stfc.ac.uk
  echo_username: username
  echo_access_key: access_key
  echo_secret_key: secret_key
  image_bucket_name: test-bucket
logging:
  log_level: DEBUG
  log_location: /var/log/operationsgateway-api.log
  # Enables/disables information about the origin of the log message
  log_message_location: true
=======
>>>>>>> f8a7288e
mongodb:
  mongodb_url: mongodb://localhost:27017
  database_name: opsgateway
  # Maximum number of documents to return when querying, similar to ICAT's maxEntities
  max_documents: 1000
  image_store_directory: /home/user/og-images
auth:
  # Path to a private/public key pair for the auth functionality. This key pair should
  # be created before running the API, see instructions in README.md
  private_key_path: /home/user/og-auth/id_rsa
  public_key_path: /home/user/og-auth/id_rsa.pub
  jwt_algorithm: RS256
  access_token_validity_mins: 60
  refresh_token_validity_days: 7
  fedid_server_url: ldap://fed.cclrc.ac.uk:389
  fedid_server_ldap_realm: FED.CCLRC.AC.UK<|MERGE_RESOLUTION|>--- conflicted
+++ resolved
@@ -12,19 +12,11 @@
   # Colour maps for Matplotlib can be used
   default_colour_map: viridis
   colourbar_height_pixels: 16
-<<<<<<< HEAD
   echo_url: https://s3.echo.stfc.ac.uk
   echo_username: username
   echo_access_key: access_key
   echo_secret_key: secret_key
   image_bucket_name: test-bucket
-logging:
-  log_level: DEBUG
-  log_location: /var/log/operationsgateway-api.log
-  # Enables/disables information about the origin of the log message
-  log_message_location: true
-=======
->>>>>>> f8a7288e
 mongodb:
   mongodb_url: mongodb://localhost:27017
   database_name: opsgateway
