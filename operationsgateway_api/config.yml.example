--- conflicted
+++ resolved
@@ -92,20 +92,6 @@
 # At a later date, these hdf5 files will then be copied to tape
 # Once successful, the local copy will be removed
 # backup:
-<<<<<<< HEAD
-#   cache_directory: /srv/og-api/cache
-#   warning_mark_percent: 50
-#   target_url: root://localhost:1094//path/to/directory/
-#   copy_cron_string: "0 0 * * *"
-#   timezone_str: Europe/London
-#   worker_file_path: /dev/shm/og-backup
-#   auto_remove: backed_up
-#   mail:
-#     host: localhost:port
-#     to_addrs:
-#       - notify-me@stfc.ac.uk
-#     from_addr: no-reply@operationsgateway.stfc.ac.uk
-=======
 #   cache_directory: /srv/og-api/cache  # Directory to write incoming files to so that they can later be backed up to tape
 #   warning_mark_percent: 50  # Above this level of disk usage for the cache_directory, log warnings
 #   target_url: root://localhost:1094//path/to/directory/  # XRootD URL defining the server and root directory path to copy to
@@ -114,4 +100,8 @@
 #   worker_file_path: /dev/shm/og-backup  # Path of file used to ensure back is only handled by one worker.
 #   auto_remove: backed_up  # Under what condition to remove local file copies: when there is a copy in the XRootD cache, when it is backed up to tape, or never.
 #   keytab_file_path: /srv/og-api/.keytab  # Path of keytab file used to authenticate to the XRootD server. If not set, will attempt to use the environment variable XrdSecSSSKT.
->>>>>>> 15b22deb
+#   mail:  # Optional mail server to use to send email notifications to.
+#     host: localhost:port  # Mail server address, including port.
+#     to_addrs:  # Addresses to send notifications to.
+#       - notify-me@stfc.ac.uk
+#     from_addr: no-reply@operationsgateway.stfc.ac.uk  # Address to send the mail from