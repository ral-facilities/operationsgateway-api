[tool.poetry]
name = "operationsgateway-api"
version = "0.1.0"
description = ""
readme = "README.md"
authors = ["Matthew Richards <matthew.richards@stfc.ac.uk>"]

[tool.poetry.dependencies]
python = ">=3.8,<4.0"
fastapi = "^0.92.0"
motor = "^2.5.1"
uvicorn = "^0.20.0"
python-multipart = "^0.0.5"
PyYAML = "^6.0"
numpy = "^1.23.1"
h5py = "^3.7.0"
Pillow = "^9.2.0"
matplotlib = "^3.5.2"
gunicorn = "^20.1.0"
orjson = "3.6.1"
python-dateutil = "^2.8.2"
PyJWT = "2.4.0"
cryptography = "^39.0.2"
python-ldap = "3.4.2"
cron-converter = "^1.0.1"
zeep = "^4.2.1"
httpx = "^0.23.3"

[tool.poetry.dev-dependencies]
black = "^22.3.0"
flake8 = "^4.0.1"
flake8-black = "^0.2.1"
flake8-broken-line = "0.4.0"
flake8-bugbear = "^22.4.25"
flake8-builtins = "^1.5.3"
flake8-commas = "^2.1.0"
flake8-comprehensions = "^3.3.0"
flake8-import-order = "^0.18.1"
flake8-logging-format = "^0.6.0"
pep8-naming = "^0.12.1"
safety = "^2.3.1"
pytest = "^7.2.0"
requests = "2.31.0"
pytest-cov = "^3.0.0"
coverage = "^6.4.4"
<<<<<<< HEAD
pytest-asyncio = "^0.20.3"
=======
pytest-asyncio = "^0.21.0"
>>>>>>> c5db6c99

[tool.coverage.paths]
source = ["operationsgateway_api"]

[tool.coverage.run]
branch = true
source = ["operationsgateway_api"]

[tool.coverage.report]
show_missing = true

[build-system]
requires = ["poetry-core>=1.0.0"]
build-backend = "poetry.core.masonry.api"<|MERGE_RESOLUTION|>--- conflicted
+++ resolved
@@ -43,11 +43,7 @@
 requests = "2.31.0"
 pytest-cov = "^3.0.0"
 coverage = "^6.4.4"
-<<<<<<< HEAD
-pytest-asyncio = "^0.20.3"
-=======
 pytest-asyncio = "^0.21.0"
->>>>>>> c5db6c99
 
 [tool.coverage.paths]
 source = ["operationsgateway_api"]
