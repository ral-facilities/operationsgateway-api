--- conflicted
+++ resolved
@@ -12,19 +12,11 @@
 uvicorn = "^0.18.2"
 python-multipart = "^0.0.5"
 PyYAML = "^6.0"
-<<<<<<< HEAD
 numpy = "^1.23.1"
 h5py = "^3.7.0"
 Pillow = "^9.2.0"
 matplotlib = "^3.5.2"
-=======
-numpy = "<=1.14.5"
-h5py = "2.10.0"
-loguru = "^0.6.0"
-Pillow = "8.3.*"
-matplotlib = "3.2.*"
 gunicorn = "^20.1.0"
->>>>>>> 579b5869
 
 [tool.poetry.dev-dependencies]
 black = "^22.3.0"
