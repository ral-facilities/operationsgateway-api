--- conflicted
+++ resolved
@@ -22,12 +22,9 @@
 PyJWT = "2.4.0"
 cryptography = "^41.0.0"
 python-ldap = "3.4.2"
-<<<<<<< HEAD
 boto3 = "^1.26.97"
-=======
 cron-converter = "^1.0.1"
 zeep = "^4.2.1"
->>>>>>> c5252970
 httpx = "^0.23.3"
 pytest-asyncio = "^0.21.0"
 
