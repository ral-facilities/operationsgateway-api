--- conflicted
+++ resolved
@@ -10,11 +10,7 @@
 # but python3.8 is only compatible with scipy<=1.10.1
 # so it is not possible to target both at the same time
 python = ">=3.8,<3.12"
-<<<<<<< HEAD
-fastapi = "^0.103.2"
-=======
 fastapi = "^0.109.1"
->>>>>>> eb7f5456
 motor = "^3.3.2"
 uvicorn = "^0.20.0"
 python-multipart = "^0.0.7"
@@ -62,9 +58,6 @@
 pytest-asyncio = "^0.21.0"
 s4cmd = "^2.1.0"
 
-[tool.poetry.group.dev.dependencies]
-ipykernel = "^6.28.0"
-
 [tool.coverage.paths]
 source = ["operationsgateway_api"]
 
